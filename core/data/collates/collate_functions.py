import itertools
from collections import Iterable

import torch


class GeneralCollateFunction(object):
    def __init__(self, trfms, times):
        super(GeneralCollateFunction, self).__init__()
        self.trfms = trfms
        self.times = times  # 如果不做增广，设为1

    def method(self, batch):
        try:
            images, targets = zip(*batch)

            images = list(itertools.chain.from_iterable(
                    [[image] * self.times for image in images]))
            images = [self.trfms(image).unsqueeze(0) for image in images]

            targets = list(itertools.chain.from_iterable(
                    [[target] * self.times for target in targets]))
            targets = [torch.tensor([target]) for target in targets]

            assert len(images) == len(targets), '图像和标签数量不一致'

            images = torch.cat(images)

            targets = torch.tensor(targets, dtype=torch.int64)

            return images, targets
        except TypeError:
            raise TypeError('不应该在dataset传入transform，在collate_fn传入transform')

    def __call__(self, batch):
        return self.method(batch)


class FewShotAugCollateFunction(object):
    """
    增广5次的样例: 01234 -> 0000011111222223333344444
    """

<<<<<<< HEAD
    def __init__(self, trfms, times, times_q, way_num, shot_num, query_num, episode_size):
        super(FewShotAugCollateFunction, self).__init__()
=======
    def __init__(self, trfms, times, times_q, train_way, train_shot, train_query, episode_size):
        super(FewShotAugCollateFn, self).__init__()
>>>>>>> 54d079dc
        try:
            self.trfms_support, self.trfms_query = trfms
        except Exception:
            self.trfms_support = self.trfms_query = trfms
        # self.trfms = trfms
        # allow different trfms: when single T, apply to S and Q equally;
        # when trfms=(T,T), apply to S and Q separately;
        self.times = 1 if times == 0 else times  # 暂时兼容times=0的写法;
        self.times_q = 1 if times_q == 0 else times_q
        self.train_way = train_way
        self.train_shot = train_shot
        self.train_query = train_query
        self.shot_aug = self.train_shot * self.times
        self.query_aug = self.train_query * self.times_q
        self.episode_size = episode_size

    def method(self, batch):
        try:
            # images
            images, labels = zip(*batch)
            # images = [img_label_tuple[0] for img_label_tuple in batch]  # 111111222222 (5s1q for example)
            images_split_by_label = [images[index:index + self.train_shot + self.train_query] for index in
                                     range(0, len(images), self.train_shot + self.train_query)]
            # 111111; 222222 ;
            images_split_by_label_type = [[spt_qry[:self.train_shot], spt_qry[self.train_shot:]] for spt_qry in
                                          images_split_by_label]
            # 11111,1;22222,2;  == [shot, query]

            # aug support # fixme: should have a elegant method # 1111111111,1;2222222222,2 # (aug_time = 2 for example)
            for cls in images_split_by_label_type:
                cls[0] = cls[0] * self.times  # aug support
                cls[1] = cls[1] * self.times_q  # aug query

            # flatten and apply trfms
            flat = lambda t: [x for sub in t for x in flat(sub)] if isinstance(t, Iterable) else [t]
            images = flat(images_split_by_label_type)  # 1111111111122222222222
            # images = [self.trfms(image) for image in images]  # list of tensors([c, h, w])
            images = [self.trfms_support(image)
                      if index % (self.shot_aug + self.query_aug) < self.shot_aug else self.trfms_query(image)
                      for index, image in enumerate(images)]  # list of tensors([c, h, w])
            images = torch.stack(images)  # [b', c, h, w] <- b' = b after aug

            # labels
            # global_labels = torch.tensor(labels,dtype=torch.int64)
            # global_labels = torch.tensor(labels,dtype=torch.int64).reshape(self.episode_size,self.train_way,self.train_shot*self.times+self.train_query)
            global_labels = torch.tensor(labels, dtype=torch.int64).reshape(self.episode_size, self.train_way,
                                                                            self.train_shot + self.train_query)
            global_labels = global_labels[..., 0].unsqueeze(-1).repeat(1, 1,
                                                                       self.train_shot * self.times + self.train_query* self.times_q)

            return images, global_labels  # images.shape = [e*(q+s) x c x h x w],  global_labels.shape = [e x w x (q+s)]
        except TypeError:
            raise TypeError('不应该在dataset传入transform，在collate_fn传入transform')

    def __call__(self, batch):
        return self.method(batch) <|MERGE_RESOLUTION|>--- conflicted
+++ resolved
@@ -41,13 +41,8 @@
     增广5次的样例: 01234 -> 0000011111222223333344444
     """
 
-<<<<<<< HEAD
-    def __init__(self, trfms, times, times_q, way_num, shot_num, query_num, episode_size):
-        super(FewShotAugCollateFunction, self).__init__()
-=======
     def __init__(self, trfms, times, times_q, train_way, train_shot, train_query, episode_size):
         super(FewShotAugCollateFn, self).__init__()
->>>>>>> 54d079dc
         try:
             self.trfms_support, self.trfms_query = trfms
         except Exception:
