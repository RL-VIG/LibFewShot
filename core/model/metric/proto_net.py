--- conflicted
+++ resolved
@@ -4,7 +4,6 @@
 from core.utils import accuracy
 from .metric_model import MetricModel
 
-<<<<<<< HEAD
 # https://github.com/orobix/Prototypical-Networks-for-Few-shot-Learning-PyTorch
 class ProtoLayer(nn.Module):
     def __init__(self, way_num, shot_num, query_num):
@@ -12,15 +11,6 @@
         self.way_num = way_num
         self.shot_num = shot_num
         self.query_num = query_num
-=======
-
-class Proto_Layer(nn.Module):
-    def __init__(self, train_way, train_shot, train_query):
-        super(Proto_Layer, self).__init__()
-        self.train_way = train_way
-        self.train_shot = train_shot
-        self.train_query = train_query
->>>>>>> 54d079dc
 
     def forward(self, query_feat, support_feat):
         t, wq, c = query_feat.size()
