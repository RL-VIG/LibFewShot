"""
following: https://github.com/blue-blue272/fewshot-CAN/blob/master/torchFewShot/models/cam.py
"""
from __future__ import absolute_import
from __future__ import division
import math
import torch
from torch import nn
from torch.nn import functional as F

from core.utils import accuracy
from core.model.metric.metric_model import MetricModel

def one_hot(indice, depth, use_cuda=True):
    if use_cuda:
        encoded_indicie = torch.zeros(indice.size() + torch.Size([depth])).cuda()
    else:
        encoded_indicie = torch.zeros(indice.size() + torch.Size([depth]))
    index = indice.view(indice.size() + torch.Size([1]))
    encoded_indicie = encoded_indicie.scatter_(1, index, 1)
    return encoded_indicie


def shuffle(image, target, global_target):
    """
    A trick for CAN training
    """
    batch_size, sample_num = image.shape[0], image.shape[1]
    for i in range(4):
        indice = torch.randperm(sample_num).to(image.device)
        image[i] = image[i][indice]
        target[i] = target[i][indice]
        global_target[i] = global_target[i][indice]
    return image, target, global_target


class ConvBlock(nn.Module):
    """Basic convolutional block:
    convolution + batch normalization.
    Args (following http://pytorch.org/docs/master/nn.html#torch.nn.Conv2d):
    - in_c (int): number of input channels.
    - out_c (int): number of output channels.
    - k (int or tuple): kernel size.
    - s (int or tuple): stride.
    - p (int or tuple): padding.
    """

    def __init__(self, in_c, out_c, k, s=1, p=0):
        super(ConvBlock, self).__init__()
        self.conv = nn.Conv2d(in_c, out_c, k, stride=s, padding=p)
        self.bn = nn.BatchNorm2d(out_c)

    def forward(self, x):
        return self.bn(self.conv(x))


class CAM(nn.Module):
    """
    Support & Query share one attention
    """
    def __init__(self, mid_channels):
        super(CAM, self).__init__()
        # self.conv1 = ConvBlock(25, 5, 1)
        # self.conv2 = nn.Conv2d(5, 25, 1, stride=1, padding=0)
        self.conv1 = ConvBlock(mid_channels * mid_channels, mid_channels, 1)
        self.conv2 = nn.Conv2d(mid_channels, mid_channels * mid_channels, 1, stride=1, padding=0)

        for m in self.modules():
            if isinstance(m, nn.Conv2d):
                n = m.kernel_size[0] * m.kernel_size[1] * m.out_channels
                m.weight.data.normal_(0, math.sqrt(2. / n))

    def get_attention(self, a):
        input_a = a

        a = a.mean(3)  # GAP
        a = a.transpose(1, 3)
        a = F.relu(self.conv1(a))
        a = self.conv2(a)
        a = a.transpose(1, 3)
        a = a.unsqueeze(3)

        a = torch.mean(input_a * a, -1)
        a = F.softmax(a / 0.025, dim=-1) + 1
        return a

    def forward(self, f1, f2):
        b, n1, c, h, w = f1.size()
        n2 = f2.size(1)

        # Flatten
        f1 = f1.view(b, n1, c, -1)
        f2 = f2.view(b, n2, c, -1)

        f1_norm = F.normalize(f1, p=2, dim=2, eps=1e-12)  # [1, 5, 512, 36]
        f2_norm = F.normalize(f2, p=2, dim=2, eps=1e-12)  # [1, 75, 512, 36]
        f1_norm = f1_norm.transpose(2, 3).unsqueeze(2)
        f2_norm = f2_norm.unsqueeze(1)

        a1 = torch.matmul(f1_norm, f2_norm)  # [1, 5, 75, 36, 36]
        a2 = a1.transpose(3, 4)  # [1, 5, 75, 36, 36]

        a1 = self.get_attention(a1)  # [1, 5, 75, 36]
        a2 = self.get_attention(a2)  # [1, 5, 75, 36]

        f1 = f1.unsqueeze(2) * a1.unsqueeze(3)
        f1 = f1.view(b, n1, n2, c, h, w)
        f2 = f2.unsqueeze(1) * a2.unsqueeze(3)
        f2 = f2.view(b, n1, n2, c, h, w)
        return f1.transpose(1, 2), f2.transpose(1, 2)


class CAMLayer(nn.Module):
    def __init__(self, scale_cls, iter_num_prob=35.0/75, num_classes=64, feat_dim=512, HW=5):
        super(CAMLayer, self).__init__()
        self.scale_cls = scale_cls
        self.cam = CAM(HW)
        self.iter_num_prob = iter_num_prob
        self.feat_dim = feat_dim
        self.classifier = nn.Conv2d(self.feat_dim, num_classes, kernel_size=1)

    def val(self, support_feat, query_feat):
        query_feat = query_feat.mean(4)
        query_feat = query_feat.mean(4)
        support_feat = F.normalize(support_feat, p=2, dim=support_feat.dim()-1, eps=1e-12)  # [1, 75, 5, 512]
        query_feat = F.normalize(query_feat, p=2, dim=query_feat.dim()-1, eps=1e-12) # [1, 75, 5, 512]
        scores = self.scale_cls * torch.sum(query_feat * support_feat, dim=-1) # [1, 75, 5]
        return scores

    def forward(self, support_feat, query_feat, support_target, query_target):
        """
        support_feat: [4, 5, 512, 6, 6]
        query_feat: [4, 75, 512, 6, 6]
        support_target: [4, 5, 5] one-hot
        query_target: [4, 75, 5] one-hot
        """
        original_feat_shape = support_feat.size()
        batch_size = support_feat.size(0)
        n_support = support_feat.size(1)
        n_query = query_feat.size(1)
        way_num = support_target.size(-1)
        # feat = support_feat.size(-1)

        # flatten feature
        support_feat = support_feat.view(batch_size, n_support, -1)

        labels_train_transposed = support_target.transpose(1, 2)  # [1, 5, 5]

        # calc the prototypes of support set
        prototype = torch.bmm(labels_train_transposed, support_feat)  # [1, 5, 5]x[1, 5, 640]
        prototype = prototype.div(labels_train_transposed.sum(dim=2, keepdim=True).expand_as(prototype))  # [1, 5, 640]
        prototype = prototype.reshape(batch_size, -1, *original_feat_shape[2:])  # [1, 5, 512, 6, 6]
        prototype, query_feat = self.cam(prototype, query_feat) # [1, 75, 5, 512, 6, 6]  # [2, 75, 640, 1, 1]
        prototype = prototype.mean(4)
        prototype = prototype.mean(4)  # [1, 75, 5, 512]

        if not self.training:
            return self.val(prototype, query_feat)

        proto_norm = F.normalize(prototype, p=2, dim=3, eps=1e-12)
        query_norm = F.normalize(query_feat, p=2, dim=3, eps=1e-12)
        proto_norm = proto_norm.unsqueeze(4)
        proto_norm = proto_norm.unsqueeze(5)
        cls_score = self.scale_cls * torch.sum(query_norm * proto_norm, dim=3)
        cls_score = cls_score.view(batch_size * n_query, *cls_score.size()[2:])

        query_feat = query_feat.view(batch_size, n_query, way_num, -1)
        query_feat = query_feat.transpose(2, 3)
        query_target = query_target.unsqueeze(3)
        query_feat = torch.matmul(query_feat, query_target)
        query_feat = query_feat.view(batch_size * n_query, -1, *original_feat_shape[-2:])
        query_target = self.classifier(query_feat)

<<<<<<< HEAD
        return query_target, cls_score
=======
        return query_target, cls_scores
>>>>>>> d26b2ef4

    def helper(self, support_feat, query_feat, support_target):
        """
        support_target_transposed: one-hot
        """
        b, n, c, h, w = support_feat.size()
        k = support_target.size(2)

        support_target_transposed = support_target.transpose(1, 2)
        support_feat = torch.bmm(support_target_transposed, support_feat.view(b, n, -1))
        support_feat = support_feat.div(support_target_transposed.sum(dim=2, keepdim=True).expand_as(support_feat))
        support_feat = support_feat.view(b, -1, c, h, w)

        support_feat, query_feat = self.cam(support_feat, query_feat)
        support_feat = support_feat.mean(-1).mean(-1)
        query_feat = query_feat.mean(-1).mean(-1)

        query_feat = F.normalize(query_feat, p=2, dim=query_feat.dim()-1, eps=1e-12)
        support_feat = F.normalize(support_feat, p=2, dim=support_feat.dim()-1, eps=1e-12)
        score = self.scale_cls * torch.sum(query_feat * support_feat, dim=-1)
        return score

    def val_transductive(self, support_feat, query_feat, support_target, query_target):
        iter_num_prob = self.iter_num_prob
        batch_size, num_train = support_feat.size(0), support_feat.size(1)
        num_test = query_feat.size(1)
        K = support_target.size(2)

<<<<<<< HEAD
        cls_score = self.helper(support_feat, query_feat, support_target)
=======
        cls_scores = self.helper(support_feat, query_feat, support_target)
>>>>>>> d26b2ef4

        num_image_per_iter = int(num_test * iter_num_prob)
        num_iter = num_test // num_image_per_iter

        for i in range(num_iter):
            max_score, pred = torch.max(cls_score, 2)
            chose_index = torch.argsort(max_score.view(-1), descending=True)
            chose_index = chose_index[: num_image_per_iter * (i + 1)]
            ftest_iter = query_feat[0, chose_index].unsqueeze(0)
            pred_iter = pred[0, chose_index].unsqueeze(0)

            pred_iter = one_hot(pred_iter.view(-1), K).cuda()
            pred_iter = pred_iter.view(batch_size, -1, K)

            support_feat_iter = torch.cat((support_feat, ftest_iter), 1)
<<<<<<< HEAD
            support_target_iter = torch.cat((support_target, pred_iter), 1)
            cls_score = self.helper(support_feat_iter, query_feat, support_target_iter)
=======
            support_target_iter = torch.cat((support_target, preds_iter), 1)
            cls_scores = self.helper(support_feat_iter, query_feat, support_target_iter)
>>>>>>> d26b2ef4

        return cls_score


class CAN(MetricModel):
    def __init__(self, way_num, shot_num, query_num, emb_func, device, scale_cls, iter_num_prob=35.0/75, num_classes=64, feat_dim=512, HW=5):
        super(CAN, self).__init__(way_num, shot_num, query_num, emb_func, device)
        self.cam_layer = CAMLayer(scale_cls, iter_num_prob, num_classes, feat_dim, HW)
        self.loss_func = nn.CrossEntropyLoss()

    def set_forward(self, batch, ):
        """
        :param batch:
        :return:
        """
        image, global_target = batch
        image = image.to(self.device)
        episode_size = image.size(0) // (self.way_num * (self.shot_num + self.query_num))
<<<<<<< HEAD
        emb = self.emb_func(image)
        support_feat, query_feat, support_target, query_target = self.split_by_episode(emb, mode=2)
=======
        feat = self.emb_func(image)
        support_feat, query_feat, support_target, query_target = self.split_by_episode(feat, mode=2)
>>>>>>> d26b2ef4

        # convert to one-hot
        support_target_one_hot = one_hot(support_target.view(episode_size*self.way_num*self.shot_num), self.way_num)
        support_target_one_hot = support_target_one_hot.view(episode_size, self.way_num*self.shot_num, self.way_num)
        query_target_one_hot = one_hot(query_target.view(episode_size*self.way_num*self.query_num), self.way_num)
        query_target_one_hot = query_target_one_hot.view(episode_size, self.way_num*self.query_num, self.way_num)
<<<<<<< HEAD
        cls_score = self.cam_layer(support_feat, query_feat, support_target_one_hot, query_target_one_hot)
        # cls_scores = self.cam_layer.val_transductive(support_feat, query_feat, support_targets_one_hot, query_targets_one_hot)

        cls_score = cls_score.view(episode_size * self.way_num*self.query_num, -1)
        prec1, _ = accuracy(cls_score, query_target, topk=(1, 3))
        return cls_score, prec1
=======
        output = self.cam_layer(support_feat, query_feat, support_target_one_hot, query_target_one_hot)
        # output = self.cam_layer.val_transductive(support_feat, query_feat, support_target_one_hot, query_target_one_hot)

        output = output.view(episode_size * self.way_num*self.query_num, -1)
        acc, _ = accuracy(output, query_target, topk=(1, 3))
        return output, acc
>>>>>>> d26b2ef4

    def set_forward_loss(self, batch):
        """
        :param batch:
        :return:
        """
        image, global_target = batch
        image = image.to(self.device)
        episode_size = image.size(0) // (self.way_num * (self.shot_num + self.query_num))
<<<<<<< HEAD
        emb = self.emb_func(image)  # [80, 640]
        support_feat, query_feat, support_target, query_target = self.split_by_episode(emb, mode=2)  # [4,5,512,6,6] [4, 75, 512,6,6] [4, 5] [300]
        support_global_target, query_global_target = global_target[:, :, :self.shot_num], global_target[:, :, self.shot_num:]
=======
        feat = self.emb_func(image)  # [80, 640]
        support_feat, query_feat, support_target, query_target = self.split_by_episode(feat, mode=2)  # [4,5,512,6,6] [4, 75, 512,6,6] [4, 5] [300]
        support_global_targets, query_global_targets = global_target[:, :, :self.shot_num], global_target[:, :, self.shot_num:]
>>>>>>> d26b2ef4
        # # TODO: Shuffle label index
        # support_feat, support_target, support_global_targets = shuffle(support_feat, support_target, support_global_targets.reshape(*support_target.size()))
        # query_feat, query_target, query_global_targets = shuffle(query_feat, query_target.reshape(*query_feat.size()[:2]), query_global_targets.reshape(*query_feat.size()[:2]))

        # convert to one-hot
        support_target_one_hot = one_hot(support_target.view(episode_size*self.way_num*self.shot_num), self.way_num)
        support_target_one_hot = support_target_one_hot.view(episode_size, self.way_num*self.shot_num, self.way_num)
        query_target_one_hot = one_hot(query_target.view(episode_size*self.way_num*self.query_num), self.way_num)
        query_target_one_hot = query_target_one_hot.view(episode_size, self.way_num*self.query_num, self.way_num)
        # [75, 64, 6, 6], [75, 5, 6, 6]
<<<<<<< HEAD
        output, cls_score = self.cam_layer(support_feat, query_feat, support_target_one_hot, query_target_one_hot)
        loss1 = self.loss_func(output, query_global_target.contiguous().view(-1))
        loss2 = self.loss_func(cls_score, query_target.view(-1))
        loss = loss1 + 0.5 * loss2
        cls_score = torch.sum(cls_score.view(*cls_score.size()[:2], -1), dim=-1)  # [300, 5]
        prec1, _ = accuracy(cls_score, query_target.view(-1), topk=(1, 3))
        return output, prec1, loss
=======
        output, output = self.cam_layer(support_feat, query_feat, support_target_one_hot, query_target_one_hot)
        loss1 = self.loss_func(output, query_global_targets.contiguous().view(-1))
        loss2 = self.loss_func(output, query_target.view(-1))
        loss = loss1 + 0.5 * loss2
        output = torch.sum(output.view(*output.size()[:2], -1), dim=-1)  # [300, 5]
        acc, _ = accuracy(output, query_target.view(-1), topk=(1, 3))
        return output, acc, loss


if __name__ == '__main__':
    torch.manual_seed(0)

    net = CAMLayer(scale_cls=7)
    net.eval()

    x1 = torch.rand(1, 5, 512, 6, 6)
    x2 = torch.rand(1, 75, 512, 6, 6)
    y1 = torch.rand(1, 5, 5)
    y2 = torch.rand(1, 75, 5)

    # y1 = net.test_transductive(x1, x2, y1, y2)
    y1 = net(x1, x2, y1, y2)
    print(y1.size()) # [1, 75, 5]
    print(y1)
>>>>>>> d26b2ef4
<|MERGE_RESOLUTION|>--- conflicted
+++ resolved
@@ -171,11 +171,7 @@
         query_feat = query_feat.view(batch_size * n_query, -1, *original_feat_shape[-2:])
         query_target = self.classifier(query_feat)
 
-<<<<<<< HEAD
         return query_target, cls_score
-=======
-        return query_target, cls_scores
->>>>>>> d26b2ef4
 
     def helper(self, support_feat, query_feat, support_target):
         """
@@ -204,11 +200,7 @@
         num_test = query_feat.size(1)
         K = support_target.size(2)
 
-<<<<<<< HEAD
         cls_score = self.helper(support_feat, query_feat, support_target)
-=======
-        cls_scores = self.helper(support_feat, query_feat, support_target)
->>>>>>> d26b2ef4
 
         num_image_per_iter = int(num_test * iter_num_prob)
         num_iter = num_test // num_image_per_iter
@@ -224,13 +216,8 @@
             pred_iter = pred_iter.view(batch_size, -1, K)
 
             support_feat_iter = torch.cat((support_feat, ftest_iter), 1)
-<<<<<<< HEAD
             support_target_iter = torch.cat((support_target, pred_iter), 1)
             cls_score = self.helper(support_feat_iter, query_feat, support_target_iter)
-=======
-            support_target_iter = torch.cat((support_target, preds_iter), 1)
-            cls_scores = self.helper(support_feat_iter, query_feat, support_target_iter)
->>>>>>> d26b2ef4
 
         return cls_score
 
@@ -249,34 +236,20 @@
         image, global_target = batch
         image = image.to(self.device)
         episode_size = image.size(0) // (self.way_num * (self.shot_num + self.query_num))
-<<<<<<< HEAD
-        emb = self.emb_func(image)
-        support_feat, query_feat, support_target, query_target = self.split_by_episode(emb, mode=2)
-=======
         feat = self.emb_func(image)
         support_feat, query_feat, support_target, query_target = self.split_by_episode(feat, mode=2)
->>>>>>> d26b2ef4
 
         # convert to one-hot
         support_target_one_hot = one_hot(support_target.view(episode_size*self.way_num*self.shot_num), self.way_num)
         support_target_one_hot = support_target_one_hot.view(episode_size, self.way_num*self.shot_num, self.way_num)
         query_target_one_hot = one_hot(query_target.view(episode_size*self.way_num*self.query_num), self.way_num)
         query_target_one_hot = query_target_one_hot.view(episode_size, self.way_num*self.query_num, self.way_num)
-<<<<<<< HEAD
-        cls_score = self.cam_layer(support_feat, query_feat, support_target_one_hot, query_target_one_hot)
-        # cls_scores = self.cam_layer.val_transductive(support_feat, query_feat, support_targets_one_hot, query_targets_one_hot)
-
-        cls_score = cls_score.view(episode_size * self.way_num*self.query_num, -1)
-        prec1, _ = accuracy(cls_score, query_target, topk=(1, 3))
-        return cls_score, prec1
-=======
         output = self.cam_layer(support_feat, query_feat, support_target_one_hot, query_target_one_hot)
         # output = self.cam_layer.val_transductive(support_feat, query_feat, support_target_one_hot, query_target_one_hot)
 
         output = output.view(episode_size * self.way_num*self.query_num, -1)
         acc, _ = accuracy(output, query_target, topk=(1, 3))
         return output, acc
->>>>>>> d26b2ef4
 
     def set_forward_loss(self, batch):
         """
@@ -286,15 +259,9 @@
         image, global_target = batch
         image = image.to(self.device)
         episode_size = image.size(0) // (self.way_num * (self.shot_num + self.query_num))
-<<<<<<< HEAD
-        emb = self.emb_func(image)  # [80, 640]
-        support_feat, query_feat, support_target, query_target = self.split_by_episode(emb, mode=2)  # [4,5,512,6,6] [4, 75, 512,6,6] [4, 5] [300]
-        support_global_target, query_global_target = global_target[:, :, :self.shot_num], global_target[:, :, self.shot_num:]
-=======
         feat = self.emb_func(image)  # [80, 640]
         support_feat, query_feat, support_target, query_target = self.split_by_episode(feat, mode=2)  # [4,5,512,6,6] [4, 75, 512,6,6] [4, 5] [300]
         support_global_targets, query_global_targets = global_target[:, :, :self.shot_num], global_target[:, :, self.shot_num:]
->>>>>>> d26b2ef4
         # # TODO: Shuffle label index
         # support_feat, support_target, support_global_targets = shuffle(support_feat, support_target, support_global_targets.reshape(*support_target.size()))
         # query_feat, query_target, query_global_targets = shuffle(query_feat, query_target.reshape(*query_feat.size()[:2]), query_global_targets.reshape(*query_feat.size()[:2]))
@@ -305,15 +272,6 @@
         query_target_one_hot = one_hot(query_target.view(episode_size*self.way_num*self.query_num), self.way_num)
         query_target_one_hot = query_target_one_hot.view(episode_size, self.way_num*self.query_num, self.way_num)
         # [75, 64, 6, 6], [75, 5, 6, 6]
-<<<<<<< HEAD
-        output, cls_score = self.cam_layer(support_feat, query_feat, support_target_one_hot, query_target_one_hot)
-        loss1 = self.loss_func(output, query_global_target.contiguous().view(-1))
-        loss2 = self.loss_func(cls_score, query_target.view(-1))
-        loss = loss1 + 0.5 * loss2
-        cls_score = torch.sum(cls_score.view(*cls_score.size()[:2], -1), dim=-1)  # [300, 5]
-        prec1, _ = accuracy(cls_score, query_target.view(-1), topk=(1, 3))
-        return output, prec1, loss
-=======
         output, output = self.cam_layer(support_feat, query_feat, support_target_one_hot, query_target_one_hot)
         loss1 = self.loss_func(output, query_global_targets.contiguous().view(-1))
         loss2 = self.loss_func(output, query_target.view(-1))
@@ -321,21 +279,3 @@
         output = torch.sum(output.view(*output.size()[:2], -1), dim=-1)  # [300, 5]
         acc, _ = accuracy(output, query_target.view(-1), topk=(1, 3))
         return output, acc, loss
-
-
-if __name__ == '__main__':
-    torch.manual_seed(0)
-
-    net = CAMLayer(scale_cls=7)
-    net.eval()
-
-    x1 = torch.rand(1, 5, 512, 6, 6)
-    x2 = torch.rand(1, 75, 512, 6, 6)
-    y1 = torch.rand(1, 5, 5)
-    y2 = torch.rand(1, 75, 5)
-
-    # y1 = net.test_transductive(x1, x2, y1, y2)
-    y1 = net(x1, x2, y1, y2)
-    print(y1.size()) # [1, 75, 5]
-    print(y1)
->>>>>>> d26b2ef4
