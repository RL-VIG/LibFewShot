import torch
from torch import nn

from core.utils import accuracy
from .metric_model import MetricModel

# https://github.com/WenbinLee/CovaMNet

<<<<<<< HEAD
class ConvMLayer(nn.Module):
=======

class ConvM_Layer(nn.Module):
>>>>>>> 62cddc99
    def __init__(self, way_num, shot_num, query_num, n_local):
        super(ConvMLayer, self).__init__()
        self.way_num = way_num
        self.shot_num = shot_num
        self.query_num = query_num

        self.conv1dLayer = nn.Sequential(
            nn.LeakyReLU(0.2, inplace=True),
            nn.Dropout(),
            nn.Conv1d(
                in_channels=1, out_channels=1, kernel_size=n_local, stride=n_local
            ),
        )

    def _calc_support_cov(self, support_feat):
        t, ws, c, h, w = support_feat.size()

        # t, ws, c, h, w -> t, ws, hw, c -> t, w, shw, c
        support_feat = (
            support_feat.view(t, ws, c, h * w).permute(0, 1, 3, 2).contiguous()
        )
        support_feat = support_feat.view(t, self.way_num, self.shot_num * h * w, c)
        support_feat = support_feat - torch.mean(support_feat, dim=2, keepdim=True)

        # t, w, c, c
        cov_mat = torch.matmul(support_feat.permute(0, 1, 3, 2), support_feat)
        cov_mat = torch.div(cov_mat, h * w - 1)

        return cov_mat

    def _calc_similarity(self, query_feat, support_cov_mat):
        t, wq, c, h, w = query_feat.size()

        # t, wq, c, hw -> t, wq, hw, c -> t, wq, 1, hw, c
        query_feat = query_feat.view(t, wq, c, h * w).permute(0, 1, 3, 2).contiguous()
        query_feat = query_feat - torch.mean(query_feat, dim=2, keepdim=True)
        query_feat = query_feat.unsqueeze(2)

        # t, wq, 1, hw, c matmul t, 1, w, c, c -> t, wq, w, hw, c
        # t, wq, w, hw, c matmul t, wq, 1, c, hw -> t, wq, w, hw, hw -> twqw, hw, hw
        support_cov_mat = support_cov_mat.unsqueeze(1)
        prod_mat = torch.matmul(query_feat, support_cov_mat)
        prod_mat = (
            torch.matmul(prod_mat, torch.transpose(query_feat, 3, 4))
            .contiguous()
            .view(t * self.way_num * wq, h * w, h * w)
        )

        # twq, 1, whw
        cov_sim = torch.diagonal(prod_mat, dim1=1, dim2=2).contiguous()
        cov_sim = cov_sim.view(t * wq, 1, self.way_num * h * w)

        return cov_sim

    def forward(self, query_feat, support_feat):
        t, wq, c, h, w = query_feat.size()
        support_cov_mat = self._calc_support_cov(support_feat)
        cov_sim = self._calc_similarity(query_feat, support_cov_mat)
        score = self.conv1dLayer(cov_sim).view(t, wq, self.way_num)

        return score


class ConvMNet(MetricModel):
    def __init__(self, way_num, shot_num, query_num, emb_func, device, n_local=3):
        super(ConvMNet, self).__init__(way_num, shot_num, query_num, emb_func, device)
        self.convmLayer = ConvMLayer(way_num, shot_num, query_num, n_local)
        self.loss_func = nn.CrossEntropyLoss()

    def set_forward(self, batch):
        """

        :param batch:
        :return:
        """
        image, global_target = batch
        image = image.to(self.device)
        episode_size = image.size(0) // (
            self.way_num * (self.shot_num + self.query_num)
        )
        feat = self.emb_func(image)
        support_feat, query_feat, support_target, query_target = self.split_by_episode(
            feat, mode=2
        )

<<<<<<< HEAD
        output = self.convmLayer(query_feat, support_feat) \
            .view(episode_size * self.way_num * self.query_num, self.way_num)
=======
        output = self.convm_layer(query_feat, support_feat).view(
            episode_size * self.way_num * self.query_num, self.way_num
        )
>>>>>>> 62cddc99
        acc = accuracy(output, query_target)

        return output, acc

    def set_forward_loss(self, batch):
        """

        :param batch:
        :return:
        """
        image, global_target = batch
        image = image.to(self.device)
        episode_size = image.size(0) // (
            self.way_num * (self.shot_num + self.query_num)
        )
        feat = self.emb_func(image)
        support_feat, query_feat, support_target, query_target = self.split_by_episode(
            feat, mode=2
        )

<<<<<<< HEAD
        output = self.convmLayer(query_feat, support_feat) \
            .view(episode_size * self.way_num * self.query_num, self.way_num)
=======
        output = self.convm_layer(query_feat, support_feat).view(
            episode_size * self.way_num * self.query_num, self.way_num
        )
>>>>>>> 62cddc99
        loss = self.loss_func(output, query_target)
        acc = accuracy(output, query_target)

        return output, acc, loss<|MERGE_RESOLUTION|>--- conflicted
+++ resolved
@@ -6,12 +6,8 @@
 
 # https://github.com/WenbinLee/CovaMNet
 
-<<<<<<< HEAD
+
 class ConvMLayer(nn.Module):
-=======
-
-class ConvM_Layer(nn.Module):
->>>>>>> 62cddc99
     def __init__(self, way_num, shot_num, query_num, n_local):
         super(ConvMLayer, self).__init__()
         self.way_num = way_num
@@ -97,14 +93,9 @@
             feat, mode=2
         )
 
-<<<<<<< HEAD
-        output = self.convmLayer(query_feat, support_feat) \
-            .view(episode_size * self.way_num * self.query_num, self.way_num)
-=======
         output = self.convm_layer(query_feat, support_feat).view(
             episode_size * self.way_num * self.query_num, self.way_num
         )
->>>>>>> 62cddc99
         acc = accuracy(output, query_target)
 
         return output, acc
@@ -125,14 +116,9 @@
             feat, mode=2
         )
 
-<<<<<<< HEAD
-        output = self.convmLayer(query_feat, support_feat) \
-            .view(episode_size * self.way_num * self.query_num, self.way_num)
-=======
         output = self.convm_layer(query_feat, support_feat).view(
             episode_size * self.way_num * self.query_num, self.way_num
         )
->>>>>>> 62cddc99
         loss = self.loss_func(output, query_target)
         acc = accuracy(output, query_target)
 
