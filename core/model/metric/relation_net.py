--- conflicted
+++ resolved
@@ -55,23 +55,13 @@
         image = image.to(self.device)
 
         feat = self.emb_func(image)
-<<<<<<< HEAD
-        support_feat, query_feat, support_target, query_target \
-            = self.split_by_episode(feat, mode=2)
-=======
         support_feat, query_feat, support_target, query_target  = self.split_by_episode(feat, mode=2)
->>>>>>> d26b2ef4
 
         relation_pair = self._calc_pairs(query_feat, support_feat)
         output = self.relation_layer(relation_pair).view(-1, self.way_num)
 
-<<<<<<< HEAD
-        prec1, _ = accuracy(output, query_target, topk=(1, 3))
-        return output, prec1
-=======
         acc, _ = accuracy(output, query_target, topk=(1, 3))
         return output, acc
->>>>>>> d26b2ef4
 
     def set_forward_loss(self, batch):
         """
@@ -83,24 +73,14 @@
         image = image.to(self.device)
 
         feat = self.emb_func(image)
-<<<<<<< HEAD
-        support_feat, query_feat, support_target, query_target \
-            = self.split_by_episode(feat, mode=2)
-=======
         support_feat, query_feat, support_target, query_target   = self.split_by_episode(feat, mode=2)
->>>>>>> d26b2ef4
 
         relation_pair = self._calc_pairs(query_feat, support_feat)
         output = self.relation_layer(relation_pair).view(-1, self.way_num)
 
         loss = self.loss_func(output, query_target)
-<<<<<<< HEAD
-        prec1, _ = accuracy(output, query_target, topk=(1, 3))
-        return output, prec1, loss
-=======
         acc, _ = accuracy(output, query_target, topk=(1, 3))
         return output, acc, loss
->>>>>>> d26b2ef4
 
     def _calc_pairs(self, query_feat, support_feat):
         """
