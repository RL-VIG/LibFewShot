import torch
from torch import nn
from torch.nn import functional as F

from core.utils import accuracy
from .metric_model import MetricModel

# https://github.com/WenbinLee/ADM

<<<<<<< HEAD
class ADMLayer(nn.Module):
    def __init__(self,way_num, shot_num, query_num,n_k,device):
        super(ADMLayer, self).__init__()
=======

class ADM_Layer(nn.Module):
    def __init__(self, way_num, shot_num, query_num, n_k, device):
        super(ADM_Layer, self).__init__()
>>>>>>> 62cddc99
        self.way_num = way_num
        self.shot_num = shot_num
        self.query_num = query_num
        self.n_k = n_k
        self.device = device
        self.normLayer = nn.BatchNorm1d(self.way_num * 2, affine=True)
        self.fcLayer = nn.Conv1d(1, 1, kernel_size=2, stride=1, dilation=5, bias=False)

    def _cal_cov_matrix_batch(self, feat):  # feature: e *  Batch * descriptor_num * 64
        e, _, n_local, c = feat.size()
        feature_mean = torch.mean(feat, 2, True)  # e * Batch * 1 * 64
        feat = feat - feature_mean
        cov_matrix = torch.matmul(feat.permute(0, 1, 3, 2), feat)  #  ebc1 * eb1c = ebcc
        cov_matrix = torch.div(cov_matrix, n_local - 1)
        cov_matrix = cov_matrix + 0.01 * torch.eye(c).to(
            self.device
        )  # broadcast from the last dim

        return feature_mean, cov_matrix

    def _cal_cov_batch(self, feat):  # feature: e * 25 * 64 * 21 * 21
        e, b, c, h, w = feat.size()
        feat = feat.view(e, b, c, -1).permute(0, 1, 3, 2)
        feat_mean = torch.mean(feat, 2, True)  # e * Batch * 1 * 64
        feat = feat - feat_mean
        cov_matrix = torch.matmul(feat.permute(0, 1, 3, 2), feat)
        cov_matrix = torch.div(cov_matrix, h * w - 1)
        cov_matrix = cov_matrix + 0.01 * torch.eye(c).to(self.device)

        return feat_mean, cov_matrix

    def _calc_kl_dist_batch(self, mean1, cov1, mean2, cov2):
        """

        :param mean1: e * 75 * 1 * 64
        :param cov1: e * 75 * 64 * 64
        :param mean2: e * 5 * 1 * 64
        :param cov2: e * 5 * 64 * 64
        :return:
        """

        cov2_inverse = torch.inverse(cov2)  # e * 5 * 64 * 64
        mean_diff = -(mean1 - mean2.squeeze(2).unsqueeze(1))  # e * 75 * 5 * 64

        # Calculate the trace
        matrix_prod = torch.matmul(
            cov1.unsqueeze(2), cov2_inverse.unsqueeze(1)
        )  # e * 75 * 5 * 64 * 64
        # trace_dist = [[torch.trace(matrix_prod[e][j][i]).unsqueeze(0) # modified for multi-task, stack for 64*64 tensors
        #                for j in range(matrix_prod.size(1))
        #                for i in range(matrix_prod.size(2))]
        #               for e in range(matrix_prod.size(0))] # list of trace_dist
        # trace_dist = torch.stack([torch.cat(trace_dist_list, 0) for trace_dist_list in trace_dist]) #
        trace_dist = torch.diagonal(
            matrix_prod, offset=0, dim1=-2, dim2=-1
        )  # e * 75 * 5 * 64
        trace_dist = torch.sum(trace_dist, dim=-1)  # e * 75 * 5
        # trace_dist = trace_dist.view(matrix_prod.size(0),matrix_prod.size(1), matrix_prod.size(2))  # e * 75 * 5

        # Calcualte the Mahalanobis Distance
        maha_prod = torch.matmul(
            mean_diff.unsqueeze(3), cov2_inverse.unsqueeze(1)
        )  # e * 75 * 5 * 1 * 64
        maha_prod = torch.matmul(
            maha_prod, mean_diff.unsqueeze(4)
        )  # e * 75 * 5 * 1 * 1
        maha_prod = maha_prod.squeeze(4)
        maha_prod = maha_prod.squeeze(3)  # e * 75 * 5

        matrix_det = torch.slogdet(cov2).logabsdet.unsqueeze(1) - torch.slogdet(
            cov1
        ).logabsdet.unsqueeze(2)

        kl_dist = trace_dist + maha_prod + matrix_det - mean1.size(3)

        return kl_dist / 2.0

    # Calculate KL divergence Distance
    def _cal_adm_sim(self, query_feat, support_feat):
        """

        :param query_feat: e * 75 * 64 * 21 * 21
        :param support_feat: e * 25 * 64 * 21 * 21
        :return:
        """
        # query_mean: e * 75 * 1 * 64  query_cov: e * 75 * 64 * 64
        e, b, c, h, w = query_feat.size()
        e, s, _, _, _ = support_feat.size()

        query_mean, query_cov = self._cal_cov_batch(query_feat)

        query_feat = query_feat.view(e, b, c, -1).permute(0, 1, 3, 2).contiguous()

        # Calculate the mean and covariance of the support set
        support_feat = support_feat.view(e, s, c, -1).permute(0, 1, 3, 2).contiguous()
        support_set = support_feat.view(e, self.way_num, self.shot_num * h * w, c)

        # s_mean: e * 5 * 1 * 64  s_cov: e * 5 * 64 * 64
        s_mean, s_cov = self._cal_cov_matrix_batch(support_set)

        # Calculate the Wasserstein Distance
        kl_dis = -self._calc_kl_dist_batch(
            query_mean, query_cov, s_mean, s_cov
        )  # e * 75 * 5

        # Calculate the Image-to-Class Similarity
        query_norm = F.normalize(query_feat, p=2, dim=3)
        support_norm = F.normalize(support_feat, p=2, dim=3)
        support_norm = support_norm.view(e, self.way_num, self.shot_num * h * w, c)

        # cosine similarity between a query set and a support set
        # e * 75 * 5 * 441 * 2205
        inner_prod_matrix = torch.matmul(
            query_norm.unsqueeze(2), support_norm.permute(0, 1, 3, 2).unsqueeze(1)
        )

        # choose the top-k nearest neighbors
        # e * 75 * 5 * 441 * 1
        topk_value, topk_index = torch.topk(inner_prod_matrix, self.n_k, 4)
        inner_sim = torch.sum(torch.sum(topk_value, 4), 3)  # e * 75 * 5

        # Using FC layer to combine two parts ---- The original
        adm_sim_soft = torch.cat((kl_dis, inner_sim), 2)

<<<<<<< HEAD
        adm_sim_soft = torch.cat([self.normLayer(each_task).unsqueeze(1) for each_task in adm_sim_soft])
=======
        adm_sim_soft = torch.cat(
            [self.norm_layer(each_task).unsqueeze(1) for each_task in adm_sim_soft]
        )
>>>>>>> 62cddc99
        # e * 75 * 1 * 10

        adm_sim_soft = self.fcLayer(adm_sim_soft).squeeze(1).reshape([e, b, -1])

        return adm_sim_soft

    def forward(self, query_feat, support_feat):
        return self._cal_adm_sim(query_feat, support_feat)


class ADM(MetricModel):
    def __init__(self, way_num, shot_num, query_num, emb_func, device, n_k=3):
        super(ADM, self).__init__(way_num, shot_num, query_num, emb_func, device)
        self.n_k = n_k
<<<<<<< HEAD
        self.admLayer = ADMLayer(way_num, shot_num, query_num,n_k,device)
=======
        self.adm_layer = ADM_Layer(way_num, shot_num, query_num, n_k, device)
>>>>>>> 62cddc99
        self.loss_func = nn.CrossEntropyLoss()

    def set_forward(self, batch):
        """

        :param batch:
        :return:
        """
        image, global_target = batch
        image = image.to(self.device)
        episode_size = image.size(0) // (
            self.way_num * (self.shot_num + self.query_num)
        )
        feat = self.emb_func(image)
        support_feat, query_feat, support_target, query_target = self.split_by_episode(
            feat, mode=2
        )

<<<<<<< HEAD
        output = self.admLayer(query_feat, support_feat).view(episode_size*self.way_num*self.query_num,-1)
=======
        output = self.adm_layer(query_feat, support_feat).view(
            episode_size * self.way_num * self.query_num, -1
        )
>>>>>>> 62cddc99
        acc = accuracy(output, query_target)
        return output, acc

    def set_forward_loss(self, batch):
        """

        :param batch:
        :return:
        """
        image, global_target = batch
        image = image.to(self.device)
        episode_size = image.size(0) // (
            self.way_num * (self.shot_num + self.query_num)
        )
        feat = self.emb_func(image)
        support_feat, query_feat, support_target, query_target = self.split_by_episode(
            feat, mode=2
        )
        # assume here we will get n_dim=5
<<<<<<< HEAD
        output = self.admLayer(query_feat, support_feat).view(episode_size*self.way_num*self.query_num,-1)
=======
        output = self.adm_layer(query_feat, support_feat).view(
            episode_size * self.way_num * self.query_num, -1
        )
>>>>>>> 62cddc99
        loss = self.loss_func(output, query_target)
        acc = accuracy(output, query_target)
        return output, acc, loss<|MERGE_RESOLUTION|>--- conflicted
+++ resolved
@@ -7,16 +7,10 @@
 
 # https://github.com/WenbinLee/ADM
 
-<<<<<<< HEAD
+
 class ADMLayer(nn.Module):
-    def __init__(self,way_num, shot_num, query_num,n_k,device):
+    def __init__(self, way_num, shot_num, query_num, n_k, device):
         super(ADMLayer, self).__init__()
-=======
-
-class ADM_Layer(nn.Module):
-    def __init__(self, way_num, shot_num, query_num, n_k, device):
-        super(ADM_Layer, self).__init__()
->>>>>>> 62cddc99
         self.way_num = way_num
         self.shot_num = shot_num
         self.query_num = query_num
@@ -141,13 +135,9 @@
         # Using FC layer to combine two parts ---- The original
         adm_sim_soft = torch.cat((kl_dis, inner_sim), 2)
 
-<<<<<<< HEAD
-        adm_sim_soft = torch.cat([self.normLayer(each_task).unsqueeze(1) for each_task in adm_sim_soft])
-=======
         adm_sim_soft = torch.cat(
             [self.norm_layer(each_task).unsqueeze(1) for each_task in adm_sim_soft]
         )
->>>>>>> 62cddc99
         # e * 75 * 1 * 10
 
         adm_sim_soft = self.fcLayer(adm_sim_soft).squeeze(1).reshape([e, b, -1])
@@ -162,11 +152,7 @@
     def __init__(self, way_num, shot_num, query_num, emb_func, device, n_k=3):
         super(ADM, self).__init__(way_num, shot_num, query_num, emb_func, device)
         self.n_k = n_k
-<<<<<<< HEAD
-        self.admLayer = ADMLayer(way_num, shot_num, query_num,n_k,device)
-=======
         self.adm_layer = ADM_Layer(way_num, shot_num, query_num, n_k, device)
->>>>>>> 62cddc99
         self.loss_func = nn.CrossEntropyLoss()
 
     def set_forward(self, batch):
@@ -185,13 +171,9 @@
             feat, mode=2
         )
 
-<<<<<<< HEAD
-        output = self.admLayer(query_feat, support_feat).view(episode_size*self.way_num*self.query_num,-1)
-=======
         output = self.adm_layer(query_feat, support_feat).view(
             episode_size * self.way_num * self.query_num, -1
         )
->>>>>>> 62cddc99
         acc = accuracy(output, query_target)
         return output, acc
 
@@ -211,13 +193,9 @@
             feat, mode=2
         )
         # assume here we will get n_dim=5
-<<<<<<< HEAD
-        output = self.admLayer(query_feat, support_feat).view(episode_size*self.way_num*self.query_num,-1)
-=======
         output = self.adm_layer(query_feat, support_feat).view(
             episode_size * self.way_num * self.query_num, -1
         )
->>>>>>> 62cddc99
         loss = self.loss_func(output, query_target)
         acc = accuracy(output, query_target)
         return output, acc, loss