--- conflicted
+++ resolved
@@ -7,12 +7,7 @@
 
 # https://github.com/WenbinLee/DN4
 
-<<<<<<< HEAD
 class DN4Layer(nn.Module):
-=======
-
-class DN4_Layer(nn.Module):
->>>>>>> 62cddc99
     def __init__(self, way_num, shot_num, query_num, n_k):
         super(DN4Layer, self).__init__()
         self.way_num = way_num
@@ -92,14 +87,9 @@
             emb, mode=2
         )
 
-<<<<<<< HEAD
-        output = self.dn4Layer(query_feat, support_feat) \
-            .view(episode_size * self.way_num * self.query_num, self.way_num)
-=======
         output = self.dn4_layer(query_feat, support_feat).view(
             episode_size * self.way_num * self.query_num, self.way_num
         )
->>>>>>> 62cddc99
         loss = self.loss_func(output, query_target)
         acc = accuracy(output, query_target)
 
