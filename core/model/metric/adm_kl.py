--- conflicted
+++ resolved
@@ -6,16 +6,10 @@
 
 # https://github.com/WenbinLee/ADM
 
-<<<<<<< HEAD
-class KLLayer(nn.Module):
-    def __init__(self,way_num, shot_num, query_num,n_k,device,CMS = False):
-        super(KLLayer, self).__init__()
-=======
 
 class KL_Layer(nn.Module):
     def __init__(self, way_num, shot_num, query_num, n_k, device, CMS=False):
         super(KL_Layer, self).__init__()
->>>>>>> 62cddc99
         self.way_num = way_num
         self.shot_num = shot_num
         self.query_num = query_num
@@ -183,13 +177,9 @@
             feat, mode=2
         )
 
-<<<<<<< HEAD
-        output = self.klLayer(query_feat, support_feat).view(episode_size * self.way_num * self.query_num, -1)
-=======
         output = self.kl_layer(query_feat, support_feat).view(
             episode_size * self.way_num * self.query_num, -1
         )
->>>>>>> 62cddc99
         acc = accuracy(output, query_target)
         return output, acc
 
@@ -209,13 +199,9 @@
             feat, mode=2
         )
         # assume here we will get n_dim=5
-<<<<<<< HEAD
-        output = self.klLayer(query_feat, support_feat).view(episode_size * self.way_num * self.query_num, -1)
-=======
         output = self.kl_layer(query_feat, support_feat).view(
             episode_size * self.way_num * self.query_num, -1
         )
->>>>>>> 62cddc99
         loss = self.loss_func(output, query_target)
         acc = accuracy(output, query_target)
         return output, acc, loss