--- conflicted
+++ resolved
@@ -11,12 +11,9 @@
 from .pretrain_model import PretrainModel
 from .. import DistillKLLoss
 
-<<<<<<< HEAD
-#https://github.com/WangYueFt/rfs
-=======
 # FIXME 加上多GPU
 
->>>>>>> 54d079dc
+#https://github.com/WangYueFt/rfs
 class DistillLayer(nn.Module):
     def __init__(self, emb_func, classifier, is_distill, emb_func_path=None, classifier_path=None):
         super(DistillLayer, self).__init__()
