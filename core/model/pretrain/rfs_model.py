--- conflicted
+++ resolved
@@ -52,15 +52,10 @@
         self.ce_loss_func = nn.CrossEntropyLoss()
         self.kl_loss_func = DistillKLLoss(T=kd_T)
 
-<<<<<<< HEAD
         self._init_network()
 
         self.distill_layer = DistillLayer(self.emb_func, self.classifier,
                                           self.is_distill, emb_func_path, classifier_path)
-=======
-        self.distill_layer = DistillLayer(self.model_func, self.classifier,
-                                          self.is_distill, model_func_path, classifier_path)
->>>>>>> d26b2ef4
 
     def set_forward(self, batch, ):
         """
@@ -70,23 +65,13 @@
         """
         image, global_target = batch
         episode_size = image.size(0) // (self.way_num * (self.shot_num + self.query_num))
-<<<<<<< HEAD
-        images = image.to(self.device)
-        with torch.no_grad():
-            feat = self.emb_func(images)
-        support_feat, query_feat, support_target, query_target = self.split_by_episode(feat, mode=1)
-
-        output_list = []
-        prec1_list = []
-=======
         image = image.to(self.device)
         with torch.no_grad():
             feat = self.emb_func(image)
         support_feat, query_feat, support_target, query_target = self.split_by_episode(feat, mode=1)
 
-        outputs = []
-        accs = []
->>>>>>> d26b2ef4
+        output_list = []
+        acc_list = []
         for idx in range(episode_size):
             support_feat = support_feat[idx]
             query_feat = query_feat[idx]
@@ -101,21 +86,12 @@
             output = classifier.predict(query_feat)
             acc = metrics.accuracy_score(query_target, output) * 100
 
-<<<<<<< HEAD
             output_list.append(output)
-            prec1_list.append(prec1)
+            acc_list.append(acc)
 
         output = np.stack(output_list, axis=0)
-        prec1 = sum(prec1_list) / episode_size
-        return output, prec1
-=======
-            outputs.append(output)
-            accs.append(acc)
-
-        output = np.stack(outputs, axis=0)
-        acc = sum(accs) / episode_size
+        acc = sum(acc_list) / episode_size
         return output, acc
->>>>>>> d26b2ef4
 
     def set_forward_loss(self, batch):
         """
@@ -123,33 +99,19 @@
         :param batch:
         :return:
         """
-<<<<<<< HEAD
         image, global_target = batch
         image = image.to(self.device)
         global_target = global_target.to(self.device)
-=======
-        image, target = batch
-        image = image.to(self.device)
-        target = target.to(self.device)
->>>>>>> d26b2ef4
 
         feat = self.emb_func(image)
         output = self.classifier(feat)
         distill_output = self.distill_layer(image)
 
-<<<<<<< HEAD
         gamma_loss = self.ce_loss_func(output, global_target)
         alpha_loss = self.kl_loss_func(output, distill_output)
         loss = gamma_loss * self.gamma + alpha_loss * self.alpha
 
-        prec1, _ = accuracy(output, global_target, topk=(1, 3))
-=======
-        gamma_loss = self.ce_loss_func(output, target)
-        alpha_loss = self.kl_loss_func(output, distill_output)
-        loss = gamma_loss * self.gamma + alpha_loss * self.alpha
-
-        acc, _ = accuracy(output, target, topk=(1, 3))
->>>>>>> d26b2ef4
+        acc, _ = accuracy(output, global_target, topk=(1, 3))
 
         return output, acc, loss
 
