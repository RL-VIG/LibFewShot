--- conflicted
+++ resolved
@@ -5,14 +5,11 @@
 from .pretrain_model import PretrainModel
 import torch.nn.functional as F
 
-<<<<<<< HEAD
-# FIXME ways改为way_num
-# adapted from https://github.com/yaoyao-liu/meta-transfer-learning
-=======
 # FIXME ways改为train_way
 # FIXME 加上多GPU
 
->>>>>>> 54d079dc
+# FIXME ways改为way_num
+# adapted from https://github.com/yaoyao-liu/meta-transfer-learning
 class MTLBaseLearner(nn.Module):
     """The class for inner loop."""
     def __init__(self, ways, z_dim):
