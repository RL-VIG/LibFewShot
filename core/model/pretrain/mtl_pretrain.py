import torch
from torch import nn

from core.utils import accuracy
from .pretrain_model import PretrainModel
import torch.nn.functional as F

# FIXME ways改为way_num

class MTLBaseLearner(nn.Module):
    """The class for inner loop."""
    def __init__(self, ways, z_dim):
        super().__init__()
        self.ways = ways
        self.z_dim = z_dim
        self.var = nn.ParameterList()
        self.fc1_w = nn.Parameter(torch.ones([self.ways, self.z_dim]))
        torch.nn.init.kaiming_normal_(self.fc1_w)
        self.var.append(self.fc1_w)
        self.fc1_b = nn.Parameter(torch.zeros(self.ways))
        self.var.append(self.fc1_b)

    def forward(self, input_x, the_var=None):
        if the_var is None:
            the_var = self.var
        fc1_w = the_var[0]
        fc1_b = the_var[1]
        net = F.linear(input_x, fc1_w, fc1_b)
        return net

    def parameters(self):
        return self.vars
        

class MTLPretrain(PretrainModel): # use image-size=80 in repo
    def __init__(self, way_num, shot_num, query_num, emb_func, device, feat_dim,
                 num_class,inner_train_iter):
        super(MTLPretrain, self).__init__(way_num, shot_num, query_num, emb_func, device)
        self.feat_dim = feat_dim
        self.num_class = num_class

        self.pre_fc = nn.Sequential(nn.Linear(self.feat_dim, 1000), nn.ReLU(), nn.Linear(1000, self.num_class))
        self.base_learner = MTLBaseLearner(way_num,z_dim=self.feat_dim)
        self.inner_train_iter=inner_train_iter

        self.loss_func = nn.CrossEntropyLoss()


    def set_forward(self, batch, ):
        """
        meta-validation
        :param batch:
        :return:
        """
        image, global_target = batch
        image = image.to(self.device)
        global_target = global_target.to(self.device)

        with torch.no_grad():
            feat = self.emb_func(image)

        support_feat, query_feat, support_target, query_target = self.split_by_episode(feat, mode=4)

<<<<<<< HEAD
        classifier, fast_weight = self.test_loop(support_feat, support_target)
=======
        classifier, fast_weights = self.test_loop(support_feat, support_target)
>>>>>>> d26b2ef4

        output = classifier(query_feat,fast_weight)

<<<<<<< HEAD
        prec1, _ = accuracy(output, query_target, topk=(1, 3))
=======
        acc, _ = accuracy(output, query_target, topk=(1, 3))
>>>>>>> d26b2ef4

        return output, acc

    def set_forward_loss(self, batch):
        """
        pretrain
        :param batch:
        :return:
        """
        image, global_target = batch
        image = image.to(self.device)
        global_target = global_target.to(self.device).contiguous()

        feat = self.emb_func(image)

        output = self.pre_fc(feat).contiguous()

        loss = self.loss_func(output, global_target)
<<<<<<< HEAD
        prec1, _ = accuracy(output, global_target, topk=(1, 3))
        return output, prec1, loss
=======
        acc, _ = accuracy(output, global_target, topk=(1, 3))
        return output, acc, loss
>>>>>>> d26b2ef4

    def test_loop(self, support_feat, support_target):
        return self.set_forward_adaptation(support_feat, support_target)

    def set_forward_adaptation(self, support_feat, support_target):

        classifier = self.base_learner.to(self.device)

<<<<<<< HEAD
        logit = self.base_learner(support_feat)
        loss = self.loss_func(logit,support_target)
=======
        logits = self.base_learner(support_feat)
        loss = self.loss_func(logits,support_target)
>>>>>>> d26b2ef4
        grad = torch.autograd.grad(loss, self.base_learner.parameters())
        fast_parameters = list(map(lambda p: p[1] - 0.01 * p[0], zip(grad, self.base_learner.parameters())))

        for _ in range(1, self.inner_train_iter):
<<<<<<< HEAD
            logits = self.base_learner(support_feat, fast_parameters)
            loss = F.cross_entropy(logits, support_target)
            grad = torch.autograd.grad(loss, fast_parameters)
            fast_parameters = list(map(lambda p: p[1] - 0.01 * p[0], zip(grad, fast_parameters)))
=======
            logits = self.base_learner(support_feat, fast_weights)
            loss = F.cross_entropy(logits, support_target)
            grad = torch.autograd.grad(loss, fast_weights)
            fast_weights = list(map(lambda p: p[1] - 0.01 * p[0], zip(grad, fast_weights)))
>>>>>>> d26b2ef4

        return classifier, fast_parameters<|MERGE_RESOLUTION|>--- conflicted
+++ resolved
@@ -61,19 +61,11 @@
 
         support_feat, query_feat, support_target, query_target = self.split_by_episode(feat, mode=4)
 
-<<<<<<< HEAD
         classifier, fast_weight = self.test_loop(support_feat, support_target)
-=======
-        classifier, fast_weights = self.test_loop(support_feat, support_target)
->>>>>>> d26b2ef4
 
         output = classifier(query_feat,fast_weight)
 
-<<<<<<< HEAD
-        prec1, _ = accuracy(output, query_target, topk=(1, 3))
-=======
         acc, _ = accuracy(output, query_target, topk=(1, 3))
->>>>>>> d26b2ef4
 
         return output, acc
 
@@ -92,13 +84,8 @@
         output = self.pre_fc(feat).contiguous()
 
         loss = self.loss_func(output, global_target)
-<<<<<<< HEAD
-        prec1, _ = accuracy(output, global_target, topk=(1, 3))
-        return output, prec1, loss
-=======
         acc, _ = accuracy(output, global_target, topk=(1, 3))
         return output, acc, loss
->>>>>>> d26b2ef4
 
     def test_loop(self, support_feat, support_target):
         return self.set_forward_adaptation(support_feat, support_target)
@@ -107,27 +94,15 @@
 
         classifier = self.base_learner.to(self.device)
 
-<<<<<<< HEAD
         logit = self.base_learner(support_feat)
         loss = self.loss_func(logit,support_target)
-=======
-        logits = self.base_learner(support_feat)
-        loss = self.loss_func(logits,support_target)
->>>>>>> d26b2ef4
         grad = torch.autograd.grad(loss, self.base_learner.parameters())
         fast_parameters = list(map(lambda p: p[1] - 0.01 * p[0], zip(grad, self.base_learner.parameters())))
 
         for _ in range(1, self.inner_train_iter):
-<<<<<<< HEAD
-            logits = self.base_learner(support_feat, fast_parameters)
-            loss = F.cross_entropy(logits, support_target)
+            logit = self.base_learner(support_feat, fast_parameters)
+            loss = F.cross_entropy(logit, support_target)
             grad = torch.autograd.grad(loss, fast_parameters)
             fast_parameters = list(map(lambda p: p[1] - 0.01 * p[0], zip(grad, fast_parameters)))
-=======
-            logits = self.base_learner(support_feat, fast_weights)
-            loss = F.cross_entropy(logits, support_target)
-            grad = torch.autograd.grad(loss, fast_weights)
-            fast_weights = list(map(lambda p: p[1] - 0.01 * p[0], zip(grad, fast_weights)))
->>>>>>> d26b2ef4
 
         return classifier, fast_parameters