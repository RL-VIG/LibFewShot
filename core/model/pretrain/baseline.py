--- conflicted
+++ resolved
@@ -5,12 +5,9 @@
 from .pretrain_model import PretrainModel
 
 # FIXME test_loop和train_loop形式要一样
-<<<<<<< HEAD
 # https://github.com/wyharveychen/CloserLookFewShot.git
-=======
 # FIXME 加上多GPU
 
->>>>>>> 54d079dc
 class Baseline(PretrainModel):
     def __init__(self, train_way, train_shot, train_query, emb_func, device, feat_dim,
                  num_class, inner_optim=None, inner_batch_size=4, inner_train_iter=20):
