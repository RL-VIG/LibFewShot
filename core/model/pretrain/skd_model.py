import copy

import numpy as np
import torch
from sklearn import metrics
from sklearn.linear_model import LogisticRegression
from torch import nn
from torch.nn import functional as F

from core.utils import accuracy
from .pretrain_model import PretrainModel
from .. import DistillKLLoss
from core.model.loss import L2DistLoss
<<<<<<< HEAD
# https://github.com/brjathu/SKD
=======

# FIXME 加上多GPU
>>>>>>> 54d079dc

class DistillLayer(nn.Module):
    def __init__(self, emb_func, cls_classifier, is_distill,
                 emb_func_path=None, cls_classifier_path=None, ):
        super(DistillLayer, self).__init__()
        self.emb_func = self._load_state_dict(emb_func, emb_func_path, is_distill)
        self.cls_classifier = self._load_state_dict(cls_classifier, cls_classifier_path,
                                                    is_distill)

    def _load_state_dict(self, model, state_dict_path, is_distill):
        new_model = None
        if is_distill and state_dict_path is not None:
            model_state_dict = torch.load(state_dict_path, map_location='cpu')
            model.load_state_dict(model_state_dict)
            new_model = copy.deepcopy(model)
        return new_model

    @torch.no_grad()
    def forward(self, x):
        output = None
        if self.emb_func is not None and self.cls_classifier is not None:
            output = self.emb_func(x)
            output = self.cls_classifier(output)

        return output


class SKDModel(PretrainModel):
    def __init__(self, train_way, train_shot, train_query, emb_func, device, feat_dim,
                 num_class, gamma=1, alpha=1, is_distill=False, kd_T=4,
                 emb_func_path=None, cls_classifier_path=None, ):
        super(SKDModel, self).__init__(train_way, train_shot, train_query, emb_func, device, )

        self.feat_dim = feat_dim
        self.num_class = num_class

        self.gamma = gamma
        self.alpha = alpha

        self.is_distill = is_distill

        self.cls_classifier = nn.Linear(self.feat_dim, self.num_class)
        self.rot_classifier = nn.Linear(self.num_classes, 4)
        self.ce_loss_func = nn.CrossEntropyLoss()
        self.l2_loss_func = L2DistLoss()
        self.kl_loss_func = DistillKLLoss(T=kd_T)


        self.distill_layer = DistillLayer(self.emb_func, self.cls_classifier,
                                          self.is_distill, emb_func_path,
                                          cls_classifier_path, )

    def set_forward(self, batch, ):
        """

        :param batch:
        :return:
        """
        image, global_target = batch
        episode_size = image.size(0) // (self.train_way * (self.train_shot + self.train_query))
        image = image.to(self.device)
        with torch.no_grad():
            feat = self.emb_func(image)
        support_feat, query_feat, support_target, query_target \
            = self.split_by_episode(feat, mode=1)

        output_list = []
        acc_list = []
        for idx in range(episode_size):
            support_feat = support_feat[idx]
            query_feat = query_feat[idx]
            support_target = support_target[idx]
            query_target = query_target[idx]

            classifier = self.test_loop(support_feat, support_target)

            query_feat = F.normalize(query_feat, p=2, dim=1).detach().cpu().numpy()
            query_target = query_target.detach().cpu().numpy()

            output = classifier.predict(query_feat)
            acc = metrics.accuracy_score(query_target, output) * 100

            output_list.append(output)
            acc_list.append(acc)

        output = np.stack(output_list, axis=0)
        acc = sum(acc_list) / episode_size
        return output, acc

    def set_forward_loss(self, batch):
        """

        :param batch:
        :return:
        """
        image, target = batch
        image = image.to(self.device)
        target = target.to(self.device)

        batch_size = image.size(0)

        generated_image, generated_target, rot_target \
            = self.rot_image_generation(image, target)

        feat = self.emb_func(generated_image)
        output = self.cls_classifier(feat)
        distill_output = self.distill_layer(image)

        if self.is_distill:
            gamma_loss = self.kl_loss_func(output[:batch_size], distill_output)
            alpha_loss = self.l2_loss_func(output[batch_size:],
                                           output[:batch_size]) / 3
        else:
            rot_output = self.rot_classifier(output)
            gamma_loss = self.ce_loss_func(output, generated_target)
            alpha_loss = torch.sum(
                F.binary_cross_entropy_with_logits(rot_output, rot_target))

        loss = gamma_loss * self.gamma + alpha_loss * self.alpha

        acc = accuracy(output, generated_target)

        return output, acc, loss

    def test_loop(self, support_feat, support_target):
        return self.set_forward_adaptation(support_feat, support_target)

    def set_forward_adaptation(self, support_feat, support_target):
        classifier = LogisticRegression(random_state=0,
                                        solver='lbfgs',
                                        max_iter=1000,
                                        penalty='l2',
                                        multi_class='multinomial')

        support_feat = F.normalize(support_feat, p=2, dim=1).detach().cpu().numpy()
        support_target = support_target.detach().cpu().numpy()

        classifier.fit(support_feat, support_target)

        return classifier

    def rot_image_generation(self, image, target):
        batch_size = image.size(0)
        images_90 = image.transpose(2, 3).flip(2)
        images_180 = image.flip(2).flip(3)
        images_270 = image.flip(2).transpose(2, 3)

        if self.is_distill:
            generated_image = torch.cat((image, images_180), dim=0)
            generated_target = target.repeat(2)

            rot_target = torch.zeros(batch_size * 4)
            rot_target[batch_size:] += 1
            rot_target = rot_target.long().to(self.device)
        else:
            generated_image = torch.cat((image, images_90, images_180, images_270),
                                         dim=0)
            generated_target = target.repeat(4)

            rot_target = torch.zeros(batch_size * 4)
            rot_target[batch_size:] += 1
            rot_target[batch_size * 2:] += 1
            rot_target[batch_size * 3:] += 1
            rot_target = F.one_hot(rot_target.to(torch.int64), 4) \
                .float().to(self.device)

        return generated_image, generated_target, rot_target

    def train(self, mode=True):
        self.emb_func.train(mode)
        self.rot_classifier.train(mode)
        self.cls_classifier.train(mode)
        self.distill_layer.train(False)

    def eval(self):
        super(SKDModel, self).eval()<|MERGE_RESOLUTION|>--- conflicted
+++ resolved
@@ -11,12 +11,9 @@
 from .pretrain_model import PretrainModel
 from .. import DistillKLLoss
 from core.model.loss import L2DistLoss
-<<<<<<< HEAD
-# https://github.com/brjathu/SKD
-=======
 
 # FIXME 加上多GPU
->>>>>>> 54d079dc
+# https://github.com/brjathu/SKD
 
 class DistillLayer(nn.Module):
     def __init__(self, emb_func, cls_classifier, is_distill,
