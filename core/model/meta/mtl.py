--- conflicted
+++ resolved
@@ -56,19 +56,11 @@
 
         support_feat, query_feat, support_target, query_target = self.split_by_episode(feat, mode=4)
 
-<<<<<<< HEAD
-        classifier, fast_weight = self.train_loop(support_feat, support_target)
-
-        output = classifier(query_feat, fast_weight)
-
-        prec1, _ = accuracy(output, query_target, topk=(1, 3))
-=======
         classifier, base_learner_weight = self.train_loop(support_feat, support_target)
 
         output = classifier(query_feat, base_learner_weight)
 
         acc, _ = accuracy(output, query_target, topk=(1, 3))
->>>>>>> d26b2ef4
 
         return output, acc
 
@@ -84,46 +76,26 @@
 
         support_feat, query_feat, support_target, query_target = self.split_by_episode(feat, mode=4)
 
-<<<<<<< HEAD
-        classifier, fast_weight = self.train_loop(support_feat, support_target)
-
-        output = classifier(query_feat, fast_weight)
-        loss = self.loss_func(output,query_target)
-        prec1, _ = accuracy(output, query_target, topk=(1, 3))
-=======
         classifier, base_learner_weight = self.train_loop(support_feat, support_target)
 
         output = classifier(query_feat, base_learner_weight)
         loss = self.loss_func(output,query_target)
         acc, _ = accuracy(output, query_target, topk=(1, 3))
->>>>>>> d26b2ef4
 
         return output, acc, loss
 
     def train_loop(self, support_feat, support_target):
         classifier = self.base_learner
-<<<<<<< HEAD
         logit = self.base_learner(support_feat)
         loss = self.loss_func(logit, support_target)
-=======
-        logits = self.base_learner(support_feat)
-        loss = self.loss_func(logits, support_target)
->>>>>>> d26b2ef4
         grad = torch.autograd.grad(loss, self.base_learner.parameters())
         fast_parameters = list(map(lambda p: p[1] - 0.01 * p[0], zip(grad, self.base_learner.parameters())))
 
         for _ in range(1, self.inner_train_iter):
-<<<<<<< HEAD
             logit = self.base_learner(support_feat, fast_parameters)
             loss = F.cross_entropy(logit, support_target)
             grad = torch.autograd.grad(loss, fast_parameters)
             fast_parameters = list(map(lambda p: p[1] - 0.01 * p[0], zip(grad, fast_parameters)))
-=======
-            logits = self.base_learner(support_feat, fast_weights)
-            loss = F.cross_entropy(logits, support_target)
-            grad = torch.autograd.grad(loss, fast_weights)
-            fast_weights = list(map(lambda p: p[1] - 0.01 * p[0], zip(grad, fast_weights)))
->>>>>>> d26b2ef4
 
         return classifier, fast_parameters
 
