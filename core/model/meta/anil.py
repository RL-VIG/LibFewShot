import copy

import torch
from torch import nn
import torch.nn.functional as F

from core.utils import accuracy
from .meta_model import MetaModel

from ..backbone.maml_backbone import Linear_fw

# FIXME 方法类初始不需要赋值

<<<<<<< HEAD
class ANILLayer(nn.Module):
=======

class ANIL_Layer(nn.Module):
>>>>>>> 62cddc99
    def __init__(self, feat_dim, hid_dim, way_num):
        super(ANILLayer, self).__init__()
        self.layers = nn.Sequential(
            # nn.Linear(feat_dim, hid_dim)
            Linear_fw(feat_dim, way_num)
        )

    def forward(self, x):
        return self.layers(x)


class ANIL(MetaModel):
    def __init__(
        self,
        way_num,
        shot_num,
        query_num,
        emb_func,
        device,
        inner_para,
        feat_dim,
        hid_dim,
    ):
        super(ANIL, self).__init__(way_num, shot_num, query_num, emb_func, device)
        self.feat_dim = feat_dim
        self.loss_func = nn.CrossEntropyLoss()
<<<<<<< HEAD
        self.classifier = ANILLayer(feat_dim=feat_dim, hid_dim=hid_dim, way_num=way_num)
=======
        self.classifier = ANIL_Layer(
            feat_dim=feat_dim, hid_dim=hid_dim, way_num=way_num
        )
>>>>>>> 62cddc99
        self.inner_para = inner_para
        self._init_network()

    def set_forward(self, batch):
        image, global_target = batch
        image = image.to(self.device)

        feat = self.emb_func(image)
        support_feat, query_feat, support_target, query_target = self.split_by_episode(
            feat, mode=1
        )
        episode_size = support_feat.size(0)

        output_list = []
        for i in range(episode_size):
            self.test_loop(support_feat[i], support_target[i])
            output = self.classifier(query_feat[i])
            output_list.append(output)

        output = torch.cat(output_list, dim=0)
        acc = accuracy(output.squeeze(), query_target.contiguous().reshape(-1))
        return output, acc

    def set_forward_loss(self, batch):
        image, global_target = batch
        image = image.to(self.device)

        feat = self.emb_func(image)
        support_feat, query_feat, support_target, query_target = self.split_by_episode(
            feat, mode=1
        )
        episode_size = support_feat.size(0)

        output_list = []
        for i in range(episode_size):
            self.train_loop(support_feat[i], support_target[i])
            output = self.classifier(query_feat[i])
            output_list.append(output)

        output = torch.cat(output_list, dim=0)
        loss = self.loss_func(output, query_target.contiguous().reshape(-1))
        acc = accuracy(output.squeeze(), query_target.contiguous().reshape(-1))
        return output, acc, loss

    def train_loop(self, support_feat, support_target):
        return self.set_forward_adaptation(support_feat, support_target)

    def test_loop(self, support_feat, support_target):
        return self.set_forward_adaptation(support_feat, support_target)

    def set_forward_adaptation(self, support_feat, support_target):
        lr = self.inner_para["lr"]
        fast_parameters = list(self.classifier.parameters())
        for parameter in self.classifier.parameters():
            parameter.fast = None

        self.emb_func.train()
        self.classifier.train()

        for i in range(self.inner_para["iter"]):
            output = self.classifier(support_feat)
            loss = self.loss_func(output, support_target)
            grad = torch.autograd.grad(loss, fast_parameters, create_graph=True)
            fast_parameters = []

            for k, weight in enumerate(self.classifier.parameters()):
                if weight.fast is None:
                    weight.fast = weight - lr * grad[k]
                else:
                    weight.fast = weight.fast - self.inner_para["lr"] * grad[k]
                fast_parameters.append(weight.fast)<|MERGE_RESOLUTION|>--- conflicted
+++ resolved
@@ -11,12 +11,7 @@
 
 # FIXME 方法类初始不需要赋值
 
-<<<<<<< HEAD
 class ANILLayer(nn.Module):
-=======
-
-class ANIL_Layer(nn.Module):
->>>>>>> 62cddc99
     def __init__(self, feat_dim, hid_dim, way_num):
         super(ANILLayer, self).__init__()
         self.layers = nn.Sequential(
@@ -43,13 +38,9 @@
         super(ANIL, self).__init__(way_num, shot_num, query_num, emb_func, device)
         self.feat_dim = feat_dim
         self.loss_func = nn.CrossEntropyLoss()
-<<<<<<< HEAD
-        self.classifier = ANILLayer(feat_dim=feat_dim, hid_dim=hid_dim, way_num=way_num)
-=======
-        self.classifier = ANIL_Layer(
+        self.classifier = ANILLayer(
             feat_dim=feat_dim, hid_dim=hid_dim, way_num=way_num
         )
->>>>>>> 62cddc99
         self.inner_para = inner_para
         self._init_network()
 
