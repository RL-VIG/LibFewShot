import torch
from torch import nn
import math

from core.utils import accuracy
from .meta_model import MetaModel


def sample(weight, size):
    mean, var = weight[:, :, :size], weight[:, :, size:]
    z = torch.normal(0.0, 1.0, mean.size()).to(weight.device)
    return mean + var * z


def cal_log_prob(x, mean, var):
    eps = 1e-20
    log_unnormalized = - 0.5 * ((x - mean) / (var + eps)) ** 2
    # log_normalization = torch.log(var + eps) + 0.5 * math.log(2 * math.pi)
    log_normalization = torch.log(var + eps) + 0.5 * torch.log(2 * torch.tensor(math.pi))
    return log_unnormalized - log_normalization


def cal_kl_div(latent, mean, var):
    return torch.mean(
        cal_log_prob(latent, mean, var) - cal_log_prob(latent, torch.zeros(mean.size()).to(latent.device), torch.ones(var.size()).to(latent.device)))


def orthogonality(weight):
    w2 = torch.mm(weight, weight.transpose(0, 1))
    wn = torch.norm(weight, dim=1, keepdim=True) + 1e-20
    correlation_matrix = w2 / torch.mm(wn, wn.transpose(0, 1))
    assert correlation_matrix.size(0) == correlation_matrix.size(1)
    I = torch.eye(correlation_matrix.size(0)).to(weight.device)
    return torch.mean((correlation_matrix - I) ** 2)


class Encoder(nn.Module):
    def __init__(self, way_num, shot_num, feat_dim, hid_dim, drop_prob=0.0):
        super(Encoder, self).__init__()
        self.way_num = way_num
        self.shot_num = shot_num
        self.feat_dim = feat_dim
        self.hid_dim = hid_dim
        self.encoder_func = nn.Linear(feat_dim, hid_dim)
        self.relation_net = nn.Sequential(
            nn.Linear(2 * hid_dim, 2 * hid_dim, bias=False),
            nn.ReLU(),
            nn.Linear(2 * hid_dim, 2 * hid_dim, bias=False),
            nn.ReLU(),
            nn.Linear(2 * hid_dim, 2 * hid_dim, bias=False),
            nn.ReLU(),
        )
        self.drop_out = nn.Dropout(p=drop_prob)

    def forward(self, x):
        x = self.drop_out(x)
        out = self.encoder_func(x)
        episode_size = out.size(0)
        out = out.contiguous().reshape(episode_size, self.way_num, self.shot_num, -1)

        # for relation net
        t1 = torch.repeat_interleave(out, self.shot_num, dim=2)
        t1 = torch.repeat_interleave(t1, self.way_num, dim=1)
        t2 = out.repeat((1, self.way_num, self.shot_num, 1))
        x = torch.cat((t1, t2), dim=-1)

        x = self.relation_net(x)
        x = x.reshape(episode_size, self.way_num, self.way_num * self.shot_num * self.shot_num, -1)
        x = torch.mean(x, dim=2)

        latent = sample(x, self.hid_dim)
        mean, var = x[:, :, :self.hid_dim], x[:, :, self.hid_dim:]
        kl_div = cal_kl_div(latent, mean, var)

        return latent, kl_div


class Decoder(nn.Module):
    def __init__(self, feat_dim, hid_dim):
        super(Decoder, self).__init__()
        self.decoder_func = nn.Linear(hid_dim, 2 * feat_dim)

    def forward(self, x):
        return self.decoder_func(x)


class LEO(MetaModel):
    def __init__(self, way_num, shot_num, query_num, emb_func, device, feat_dim, hid_dim, inner_optim,
                 inner_train_iter=10, finetune_iter=10, kl_weight=1, encoder_penalty_weight=1,
                 orthogonality_penalty_weight=1):
        super(LEO, self).__init__(way_num, shot_num, query_num, emb_func, device)
        self.feat_dim = feat_dim
        self.hid_dim = hid_dim
        self.encoder = Encoder(way_num, shot_num, feat_dim, hid_dim)
        self.decoder = Decoder(feat_dim, hid_dim)
        self.inner_optim = inner_optim
        self.inner_train_iter = inner_train_iter
        self.finetune_iter = finetune_iter
        self.kl_weight = kl_weight
        self.encoder_penalty_weight = encoder_penalty_weight
        self.orthogonality_penalty_weight = orthogonality_penalty_weight

        self.loss_func = nn.CrossEntropyLoss()

    def set_forward(self, batch, ):
        image, global_target = batch
        image = image.to(self.device)

        with torch.no_grad():
<<<<<<< HEAD
            emb = self.emb_func(image)
        emb_support, emb_query, support_target, query_target = self.split_by_episode(emb, mode=1)
        episode_size = emb_support.size(0)

        latent, kl_div, encoder_penalty = self.train_loop(emb_support, support_target, episode_size)

        classifier_weight = self.decoder(latent)
        classifier_weight = sample(classifier_weight, self.feat_dim)
        classifier_weight = classifier_weight.permute([0, 2, 1])

        classifier_weight = self.finetune(classifier_weight, emb_support, support_target)

        output = torch.bmm(emb_query, classifier_weight)
        output = output.contiguous().reshape(-1, self.way_num)

        prec1, _ = accuracy(output, query_target.contiguous().reshape(-1), topk=(1, 3))
        return output, prec1

    def set_forward_loss(self, batch, ):
        image, global_target = batch
        images = image.to(self.device)

        with torch.no_grad():
            emb = self.emb_func(image)
        emb_support, emb_query, support_target, query_target = self.split_by_episode(emb, mode=1)
        episode_size = emb_support.size(0)

        latent, kl_div, encoder_penalty = self.train_loop(emb_support, support_target, episode_size)
=======
            feat = self.emb_func(image)
        support_feat, query_feat, support_target, query_target = self.split_by_episode(feat, mode=1)
        episode_size = support_feat.size(0)

        latents, kl_div, encoder_penalty = self.train_loop(support_feat, support_target, episode_size)

        leo_weight = self.decoder(latents)
        leo_weight = sample(leo_weight, self.feat_dim)
        leo_weight = leo_weight.permute([0, 2, 1])

        leo_weight = self.finetune(leo_weight, support_feat, support_target)

        output = torch.bmm(query_feat, leo_weight)
        output = output.contiguous().reshape(-1, self.way_num)

        acc, _ = accuracy(output, query_target.contiguous().reshape(-1), topk=(1, 3))
        return output, acc

    def set_forward_loss(self, batch, ):
        image, global_target = batch
        image = image.to(self.device)

        with torch.no_grad():
            feat = self.emb_func(image)
        support_feat, query_feat, support_target, query_target = self.split_by_episode(feat, mode=1)
        episode_size = support_feat.size(0)

        latents, kl_div, encoder_penalty = self.train_loop(support_feat, support_target, episode_size)
>>>>>>> d26b2ef4

        classifier_weight = self.decoder(latent)
        classifier_weight = sample(classifier_weight, self.feat_dim)
        classifier_weight = classifier_weight.permute([0, 2, 1])

<<<<<<< HEAD
        classifier_weight = self.finetune(classifier_weight, emb_support, support_target)

        output = torch.bmm(emb_query, classifier_weight)
=======
        classifier_weights = self.finetune(classifier_weights, support_feat, support_target)

        output = torch.bmm(query_feat, classifier_weights)
>>>>>>> d26b2ef4
        output = output.contiguous().reshape(-1, self.way_num)
        pred_loss = self.loss_func(output, query_target.contiguous().reshape(-1))

        orthogonality_penalty = orthogonality(list(self.decoder.parameters())[0])

        total_loss = pred_loss + self.kl_weight * kl_div + self.encoder_penalty_weight * encoder_penalty + self.orthogonality_penalty_weight * orthogonality_penalty
<<<<<<< HEAD
        prec1, _ = accuracy(output, query_target.contiguous().reshape(-1), topk=(1, 3))
        return output, prec1, total_loss

    def train_loop(self, emb_support, support_targets, episode_size):
        latent, kl_div = self.encoder(emb_support)
        latent_init = latent
=======
        acc, _ = accuracy(output, query_target.contiguous().reshape(-1), topk=(1, 3))
        return output, acc, total_loss

    def train_loop(self, emb_support, support_target, episode_size):
        latents, kl_div = self.encoder(emb_support)
        latents_init = latents
>>>>>>> d26b2ef4
        for i in range(self.inner_train_iter):
            latent.retain_grad()
            classifier_weight = self.decoder(latent)
            classifier_weight = sample(classifier_weight, self.feat_dim)
            classifier_weight = classifier_weight.permute([0, 2, 1])
            output = torch.bmm(emb_support, classifier_weight)
            output = output.contiguous().reshape(-1, self.way_num)
            targets = support_target.contiguous().reshape(-1)
            loss = self.loss_func(output, targets)

            loss.backward(retain_graph=True)

            latents = latent - self.inner_optim['inner_lr'] * latent.grad

        encoder_penalty = torch.mean((latent_init - latent) ** 2)
        return latent, kl_div, encoder_penalty

    def test_loop(self, *args, **kwargs):
        raise NotImplementedError

    def set_forward_adaptation(self, *args, **kwargs):
        raise NotImplementedError

<<<<<<< HEAD
    def finetune(self, classifier_weight, emb_support, support_targets):
        classifier_weight.retain_grad()
        output = torch.bmm(emb_support, classifier_weight)
        output = output.contiguous().reshape(-1, self.way_num)
        target = support_targets.contiguous().reshape(-1)
        pred_loss = self.loss_func(output, target)
=======
    def finetune(self, classifier_weights, emb_support, support_target):
        classifier_weights.retain_grad()
        output = torch.bmm(emb_support, classifier_weights)
        output = output.contiguous().reshape(-1, self.way_num)
        targets = support_target.contiguous().reshape(-1)
        pred_loss = self.loss_func(output, targets)
>>>>>>> d26b2ef4

        for j in range(self.finetune_iter):
            pred_loss.backward(retain_graph=True)
            classifier_weight = classifier_weight - self.inner_optim['finetune_lr'] * classifier_weight.grad
            classifier_weight.retain_grad()

            output = torch.bmm(emb_support, classifier_weight)
            output = output.contiguous().reshape(-1, self.way_num)
            targets = support_target.contiguous().reshape(-1)
            pred_loss = self.loss_func(output, targets)

        return classifier_weight<|MERGE_RESOLUTION|>--- conflicted
+++ resolved
@@ -107,36 +107,6 @@
         image = image.to(self.device)
 
         with torch.no_grad():
-<<<<<<< HEAD
-            emb = self.emb_func(image)
-        emb_support, emb_query, support_target, query_target = self.split_by_episode(emb, mode=1)
-        episode_size = emb_support.size(0)
-
-        latent, kl_div, encoder_penalty = self.train_loop(emb_support, support_target, episode_size)
-
-        classifier_weight = self.decoder(latent)
-        classifier_weight = sample(classifier_weight, self.feat_dim)
-        classifier_weight = classifier_weight.permute([0, 2, 1])
-
-        classifier_weight = self.finetune(classifier_weight, emb_support, support_target)
-
-        output = torch.bmm(emb_query, classifier_weight)
-        output = output.contiguous().reshape(-1, self.way_num)
-
-        prec1, _ = accuracy(output, query_target.contiguous().reshape(-1), topk=(1, 3))
-        return output, prec1
-
-    def set_forward_loss(self, batch, ):
-        image, global_target = batch
-        images = image.to(self.device)
-
-        with torch.no_grad():
-            emb = self.emb_func(image)
-        emb_support, emb_query, support_target, query_target = self.split_by_episode(emb, mode=1)
-        episode_size = emb_support.size(0)
-
-        latent, kl_div, encoder_penalty = self.train_loop(emb_support, support_target, episode_size)
-=======
             feat = self.emb_func(image)
         support_feat, query_feat, support_target, query_target = self.split_by_episode(feat, mode=1)
         episode_size = support_feat.size(0)
@@ -164,43 +134,27 @@
         support_feat, query_feat, support_target, query_target = self.split_by_episode(feat, mode=1)
         episode_size = support_feat.size(0)
 
-        latents, kl_div, encoder_penalty = self.train_loop(support_feat, support_target, episode_size)
->>>>>>> d26b2ef4
+        latent, kl_div, encoder_penalty = self.train_loop(support_feat, support_target, episode_size)
 
         classifier_weight = self.decoder(latent)
         classifier_weight = sample(classifier_weight, self.feat_dim)
         classifier_weight = classifier_weight.permute([0, 2, 1])
 
-<<<<<<< HEAD
-        classifier_weight = self.finetune(classifier_weight, emb_support, support_target)
+        classifier_weight = self.finetune(classifier_weight, support_feat, support_target)
 
-        output = torch.bmm(emb_query, classifier_weight)
-=======
-        classifier_weights = self.finetune(classifier_weights, support_feat, support_target)
-
-        output = torch.bmm(query_feat, classifier_weights)
->>>>>>> d26b2ef4
+        output = torch.bmm(query_feat, classifier_weight)
         output = output.contiguous().reshape(-1, self.way_num)
         pred_loss = self.loss_func(output, query_target.contiguous().reshape(-1))
 
         orthogonality_penalty = orthogonality(list(self.decoder.parameters())[0])
 
         total_loss = pred_loss + self.kl_weight * kl_div + self.encoder_penalty_weight * encoder_penalty + self.orthogonality_penalty_weight * orthogonality_penalty
-<<<<<<< HEAD
-        prec1, _ = accuracy(output, query_target.contiguous().reshape(-1), topk=(1, 3))
-        return output, prec1, total_loss
-
-    def train_loop(self, emb_support, support_targets, episode_size):
-        latent, kl_div = self.encoder(emb_support)
-        latent_init = latent
-=======
         acc, _ = accuracy(output, query_target.contiguous().reshape(-1), topk=(1, 3))
         return output, acc, total_loss
 
     def train_loop(self, emb_support, support_target, episode_size):
-        latents, kl_div = self.encoder(emb_support)
-        latents_init = latents
->>>>>>> d26b2ef4
+        latent, kl_div = self.encoder(emb_support)
+        latent_init = latent
         for i in range(self.inner_train_iter):
             latent.retain_grad()
             classifier_weight = self.decoder(latent)
@@ -213,7 +167,7 @@
 
             loss.backward(retain_graph=True)
 
-            latents = latent - self.inner_optim['inner_lr'] * latent.grad
+            latent = latent - self.inner_optim['inner_lr'] * latent.grad
 
         encoder_penalty = torch.mean((latent_init - latent) ** 2)
         return latent, kl_div, encoder_penalty
@@ -224,21 +178,12 @@
     def set_forward_adaptation(self, *args, **kwargs):
         raise NotImplementedError
 
-<<<<<<< HEAD
-    def finetune(self, classifier_weight, emb_support, support_targets):
+    def finetune(self, classifier_weight, emb_support, support_target):
         classifier_weight.retain_grad()
         output = torch.bmm(emb_support, classifier_weight)
         output = output.contiguous().reshape(-1, self.way_num)
-        target = support_targets.contiguous().reshape(-1)
+        target = support_target.contiguous().reshape(-1)
         pred_loss = self.loss_func(output, target)
-=======
-    def finetune(self, classifier_weights, emb_support, support_target):
-        classifier_weights.retain_grad()
-        output = torch.bmm(emb_support, classifier_weights)
-        output = output.contiguous().reshape(-1, self.way_num)
-        targets = support_target.contiguous().reshape(-1)
-        pred_loss = self.loss_func(output, targets)
->>>>>>> d26b2ef4
 
         for j in range(self.finetune_iter):
             pred_loss.backward(retain_graph=True)
