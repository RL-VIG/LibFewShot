import os
from logging import getLogger
from time import time

import torch
import yaml
from torch import nn

import core.model as arch
from core.data import get_dataloader
from core.utils import init_logger, prepare_device, init_seed, AverageMeter, \
    count_parameters, save_model, create_dirs, get_local_time, ModelType, TensorboardWriter, SaveType


def get_instance(module, name, config, *args):
    kwargs = dict()
    if config[name]['kwargs'] is not None:
        kwargs.update(config[name]['kwargs'])
    return getattr(module, config[name]['name'])(*args, **kwargs)


class Trainer(object):
    def __init__(self, config):
        self.config = config
        self.device, self.list_ids = self._init_device(config)
        self.result_path, self.log_path, self.checkpoints_path, self.viz_path \
            = self._init_files(config)
        self.writer = TensorboardWriter(self.viz_path)
        self.train_meter, self.val_meter, self.test_meter = self._init_meter()
        self.logger = getLogger(__name__)
        self.logger.info(config)
        self.model, self.model_type = self._init_model(config)
        self.train_loader, self.val_loader, self.test_loader \
            = self._init_dataloader(config)
        self.optimizer, self.scheduler, self.from_epoch = self._init_optim(
            config)

    def train_loop(self):
        best_val_prec1 = float('-inf')
        best_test_prec1 = float('-inf')
        for epoch_idx in range(self.from_epoch + 1, self.config['epoch']):
            self.logger.info(
                '============ Train on the train set ============')
            train_prec1 = self._train(epoch_idx)
            self.logger.info(' * Prec@1 {:.3f} '.format(train_prec1))
            self.logger.info(
                '============ Validation on the val set ============')
            val_prec1 = self._validate(epoch_idx, is_test=False)
            self.logger.info(' * Prec@1 {:.3f} Best Prec1 {:.3f}'
                             .format(val_prec1, best_val_prec1))
            self.logger.info(
                '============ Testing on the test set ============')
            test_prec1 = self._validate(epoch_idx, is_test=True)
            self.logger.info(' * Prec@1 {:.3f} Best Prec1 {:.3f}'
                             .format(test_prec1, best_test_prec1))

            if val_prec1 > best_val_prec1:
                best_val_prec1 = val_prec1
                best_test_prec1 = test_prec1
                self._save_model(epoch_idx, SaveType.BEST)

            if epoch_idx != 0 and epoch_idx % self.config['save_interval'] == 0:
                self._save_model(epoch_idx, SaveType.NORMAL)

            self._save_model(epoch_idx, SaveType.LAST)

            self.scheduler.step()

    def _train(self, epoch_idx):
        self.model.train()

        meter = self.train_meter
        meter.reset()
        episode_size = 1 if self.model_type == ModelType.PRETRAIN \
            else self.config['episode_size']

        end = time()
        for batch_idx, batch in enumerate(self.train_loader):
            self.writer.set_step(epoch_idx * len(self.train_loader)
                                 + batch_idx * episode_size)

            meter.update('data_time', time() - end)

            # calculate the output
            output, prec1, loss = self.model.set_forward_loss(batch)

            # compute gradients
            self.optimizer.zero_grad()
            loss.backward()
            self.optimizer.step()

            # measure accuracy and record loss
            meter.update('loss', loss.item())
            meter.update('prec1', prec1)

            # measure elapsed time
            meter.update('batch_time', time() - end)
            end = time()

            # print the intermediate results
            if batch_idx != 0 and batch_idx % self.config['log_interval'] == 0:
                info_str = ('Epoch-({}): [{}/{}]\t'
                            'Time {:.3f} ({:.3f})\t'
                            'Data {:.3f} ({:.3f})\t'
                            'Loss {:.3f} ({:.3f})\t'
                            'Prec@1 {:.3f} ({:.3f})'
                            .format(epoch_idx, batch_idx * episode_size,
                                    len(self.train_loader),
                                    meter.last('batch_time'), meter.avg(
                                        'batch_time'),
                                    meter.last('data_time'), meter.avg(
                                        'data_time'),
                                    meter.last('loss'), meter.avg('loss'),
                                    meter.last('prec1'), meter.avg('prec1'), ))
                self.logger.info(info_str)

        return meter.avg('prec1')

    def _validate(self, epoch_idx, is_test=False):
        # switch to evaluate mode
        self.model.eval()

        meter = self.test_meter if is_test else self.val_meter
        meter.reset()
        episode_size = self.config['episode_size']

        end = time()
        enable_grad = (self.model_type != ModelType.METRIC)
        with torch.set_grad_enabled(enable_grad):
            for batch_idx, batch in enumerate(
                    self.test_loader if is_test else self.val_loader):
                self.writer.set_step(epoch_idx * len(self.test_loader)
                                     + batch_idx * episode_size)

                meter.update('data_time', time() - end)

                # calculate the output
                output, prec1 = self.model.set_forward(batch)

                # measure accuracy and record loss
                meter.update('prec1', prec1)

                # measure elapsed time
                meter.update('batch_time', time() - end)
                end = time()

                if batch_idx != 0 and \
                        batch_idx % self.config['log_interval'] == 0:
                    info_str = ('Epoch-({}): [{}/{}]\t'
                                'Time {:.3f} ({:.3f})\t'
                                'Data {:.3f} ({:.3f})\t'
                                'Prec@1 {:.3f} ({:.3f})'
                                .format(epoch_idx, batch_idx * episode_size,
                                        len(self.val_loader),
                                        meter.last('batch_time'),
                                        meter.avg('batch_time'),
                                        meter.last('data_time'),
                                        meter.avg('data_time'),
                                        meter.last('prec1'),
                                        meter.avg('prec1'), ))
                    self.logger.info(info_str)

        return meter.avg('prec1')

    def _init_files(self, config):
        # you should ensure that data_root name contains its true name
        # FIXME 改成如果不包含data_name就自动切会不会好点
        symlink_dir = '{}-{}-{}-{}-{}' \
            .format(config['classifier']['name'], config['data_root'].split('/')[-1],
                    config['backbone']['name'],
                    config['way_num'], config['shot_num'])
        result_dir = symlink_dir + "-{}".format(get_local_time())
        symlink_path = os.path.join(config['result_root'], symlink_dir)
        result_path = os.path.join(config['result_root'], result_dir)

        checkpoints_path = os.path.join(result_path, 'checkpoints')
        log_path = os.path.join(result_path, 'log_files')
        viz_path = os.path.join(log_path, 'tfboard_files')
        create_dirs([result_path, log_path, checkpoints_path, viz_path])

        os.symlink(result_path, symlink_path)

        with open(os.path.join(result_path, 'config.yaml'), 'w',
                  encoding='utf-8') as fout:
            fout.write(yaml.dump(config))

        init_logger(config['log_level'], log_path,
                    config['classifier']['name'], config['backbone']['name'], )

        return result_path, log_path, checkpoints_path, viz_path

    def _init_dataloader(self, config):
        train_loader = get_dataloader(config, 'train', self.model_type)
        val_loader = get_dataloader(config, 'val', self.model_type)
        test_loader = get_dataloader(config, 'test', self.model_type)

        return train_loader, val_loader, test_loader

    def _init_model(self, config):
        emb_func = get_instance(arch, 'backbone', config)
        model = get_instance(arch, 'classifier', config,
                             config['way_num'],
                             config['shot_num'] * config['augment_times'],
                             config['query_num'],
<<<<<<< HEAD
                             model_func, self.device)
        model._init_network()
=======
                             emb_func, self.device)

>>>>>>> fe68ae9f
        self.logger.info(model)
        self.logger.info(count_parameters(model))

        if self.config['pretrain_path'] is not None:
            self.logger.info('load pretrain emb_func from {}'
                             .format(self.config['pretrain_path']))
            state_dict = torch.load(
                self.config['pretrain_path'], map_location='cpu')
            model.emb_func.load_state_dict(state_dict)

        if self.config['resume']:
            resume_path = os.path.join(self.checkpoints_path, 'model_last.pth')
            self.logger.info('load the resume model checkpoints dict from {}.'
                             .format(resume_path))
            state_dict = torch.load(resume_path, map_location='cpu')['model']
            model.load_state_dict(state_dict)

        model = model.to(self.device)
        if len(self.list_ids) > 1:
            parallel_list = self.config['parallel_part']
            if parallel_list is not None:
                for parallel_part in parallel_list:
                    if hasattr(model, parallel_part):
                        setattr(model, parallel_part,
                                nn.DataParallel(getattr(model, parallel_part),
                                                device_ids=self.list_ids))

        return model, model.model_type

    def _init_optim(self, config):
        params_idx = []
        params_dict_list = []
        if config['optimizer']['other'] is not None:
            for key, value in config['optimizer']['other'].items():
                sub_model = getattr(self.model, key)
                params_idx.extend(list(map(id, sub_model.parameters())))
                if value is None:
                    for p in sub_model.parameters():
                        p.requires_grad = False
                else:
                    param_dict = {'params': sub_model.parameters()}
                    # 兼容只传了一个lr的config，在之后可以考虑规定config写法以统一
                    if isinstance(value, float):
                        param_dict.update({'lr': value})
                    # 传了一系列参数, 用缩进传入字典
                    elif isinstance(value, dict):
                        param_dict.update(value)
                    else:
                        raise Exception('Wrong config in optimizer.other')
                    params_dict_list.append(param_dict)

        params_dict_list.append({
            'params': filter(lambda p: id(p) not in params_idx, self.model.parameters())
        })
        optimizer = get_instance(
            torch.optim, 'optimizer', config, params_dict_list)
        scheduler = get_instance(torch.optim.lr_scheduler, 'lr_scheduler', config,
                                 optimizer)
        self.logger.info(optimizer)
        from_epoch = -1
        if self.config['resume']:
            resume_path = os.path.join(self.checkpoints_path, 'model_last.pth')
            self.logger.info(
                'load the optimizer, lr_scheduler and epoch checkpoints dict from {}.'
                .format(resume_path))
            all_state_dict = torch.load(resume_path, map_location='cpu')
            state_dict = all_state_dict['optimizer']
            optimizer.load_state_dict(state_dict)
            state_dict = all_state_dict['lr_scheduler']
            scheduler.load_state_dict(state_dict)
            from_epoch = all_state_dict['epoch']
            self.logger.info(
                'model resume from the epoch {}'.format(from_epoch))

        return optimizer, scheduler, from_epoch

    def _init_device(self, config):
        init_seed(config['seed'], config['deterministic'])
        device, list_ids = prepare_device(
            config['device_ids'], config['n_gpu'])
        return device, list_ids

    def _save_model(self, epoch, save_type=SaveType.NORMAL):
        save_model(self.model, self.optimizer, self.scheduler, self.checkpoints_path,
                   'model', epoch, save_type, len(self.list_ids) > 1)

        if save_type != SaveType.LAST:
            save_list = self.config['save_part']
            if save_list is not None:
                for save_part in save_list:
                    if hasattr(self.model, save_part):
                        save_model(getattr(self.model, save_part), self.optimizer,
                                   self.scheduler, self.checkpoints_path, save_part,
                                   epoch, save_type, len(self.list_ids) > 1)
                    else:
                        self.logger.warning('')

    def _init_meter(self):
        train_meter = AverageMeter('train', ['batch_time', 'data_time', 'loss', 'prec1'],
                                   self.writer)
        val_meter = AverageMeter(
            'val', ['batch_time', 'data_time', 'prec1'], self.writer)
        test_meter = AverageMeter('test', ['batch_time', 'data_time', 'prec1'],
                                  self.writer)

        return train_meter, val_meter, test_meter<|MERGE_RESOLUTION|>--- conflicted
+++ resolved
@@ -202,13 +202,8 @@
                              config['way_num'],
                              config['shot_num'] * config['augment_times'],
                              config['query_num'],
-<<<<<<< HEAD
-                             model_func, self.device)
-        model._init_network()
-=======
                              emb_func, self.device)
 
->>>>>>> fe68ae9f
         self.logger.info(model)
         self.logger.info(count_parameters(model))
 
